metadata:
  base_input_dir: "inputs"
<<<<<<< HEAD
  sql_engine: "sqlite:////Users/ebeagle/Documents/WEG/Hydrogen/HOwDI/HOwDI/scenarios/base/test_sql.sql" # "sqlite:// for mac"
=======
>>>>>>> cc712c18
  number_of_trials: 5
  number_of_jobs: -1 #-1 for max

distributions:
  # filename:
  #   row_name:
  #     column_name:
  #       distribution: "normal"
  #       parameters:
  #         distr_param1: 10
  #         distr_param2: 20
  production_thermal:
    smr:
<<<<<<< HEAD
=======
      fixed_usdPerTon:
        distribution: "normal"
        parameters:
          loc: ~ # ~ means use value from file
          scale: ["mul", 0.1] # means multiply value from file by 0.1
          # https://docs.python.org/3/library/operator.html for all operators
          # "add" and "mul" are primary
>>>>>>> cc712c18
      capital_usdPerTonPerDay:
        distribution: "normal"
        parameters:
          loc: ~
          scale: 10_000
  production_electric:
<<<<<<< HEAD
    electrolyzer:
      capEx_$_per_kW:
        distribution: "uniform"
=======
    ALL:
      fixed_usdPerTon:
        distribution: "normal"
>>>>>>> cc712c18
        parameters:
          low: 200
          high: ~
  settings:
    carbon_capture_credit_dollars_per_ton:
      distribution: "normal"
      parameters:
        loc: ~
        scale: 5
    price_tracking_array/step: # use slashes for "nested" settings, this isn't the best example of a use case.
      distribution: "normal"
      parameters:
        loc: ~
        scale: 0.01
  distribution:
    pipeline:
      capital_usdPerUnit:
           distribution: "normal"
           parameters:
             loc: ~
             scale: 50_000
    truckCompressed:
      capital_usdPerUnit:
           distribution: "normal"
           parameters:
             loc: ~
             scale: 50_000
    truckLiquefied:
      capital_usdPerUnit:
           distribution: "normal"
           parameters:
             loc: ~
             scale: 50_000
  conversion:
    liquefaction:
      capital_usdPerTonPerDay:
           distribution: "normal"
           parameters:
             loc: ~
             scale: 100_000
    fuelDispenserGas:
      capital_usdPerTonPerDay:
           distribution: "normal"
           parameters:
             loc: ~
             scale: 100_000<|MERGE_RESOLUTION|>--- conflicted
+++ resolved
@@ -1,9 +1,5 @@
 metadata:
   base_input_dir: "inputs"
-<<<<<<< HEAD
-  sql_engine: "sqlite:////Users/ebeagle/Documents/WEG/Hydrogen/HOwDI/HOwDI/scenarios/base/test_sql.sql" # "sqlite:// for mac"
-=======
->>>>>>> cc712c18
   number_of_trials: 5
   number_of_jobs: -1 #-1 for max
 
@@ -17,31 +13,15 @@
   #         distr_param2: 20
   production_thermal:
     smr:
-<<<<<<< HEAD
-=======
-      fixed_usdPerTon:
-        distribution: "normal"
-        parameters:
-          loc: ~ # ~ means use value from file
-          scale: ["mul", 0.1] # means multiply value from file by 0.1
-          # https://docs.python.org/3/library/operator.html for all operators
-          # "add" and "mul" are primary
->>>>>>> cc712c18
       capital_usdPerTonPerDay:
         distribution: "normal"
         parameters:
           loc: ~
           scale: 10_000
   production_electric:
-<<<<<<< HEAD
     electrolyzer:
       capEx_$_per_kW:
         distribution: "uniform"
-=======
-    ALL:
-      fixed_usdPerTon:
-        distribution: "normal"
->>>>>>> cc712c18
         parameters:
           low: 200
           high: ~
@@ -59,32 +39,32 @@
   distribution:
     pipeline:
       capital_usdPerUnit:
-           distribution: "normal"
-           parameters:
-             loc: ~
-             scale: 50_000
+        distribution: "normal"
+        parameters:
+          loc: ~
+          scale: 50_000
     truckCompressed:
       capital_usdPerUnit:
-           distribution: "normal"
-           parameters:
-             loc: ~
-             scale: 50_000
+        distribution: "normal"
+        parameters:
+          loc: ~
+          scale: 50_000
     truckLiquefied:
       capital_usdPerUnit:
-           distribution: "normal"
-           parameters:
-             loc: ~
-             scale: 50_000
+        distribution: "normal"
+        parameters:
+          loc: ~
+          scale: 50_000
   conversion:
     liquefaction:
       capital_usdPerTonPerDay:
-           distribution: "normal"
-           parameters:
-             loc: ~
-             scale: 100_000
+        distribution: "normal"
+        parameters:
+          loc: ~
+          scale: 100_000
     fuelDispenserGas:
       capital_usdPerTonPerDay:
-           distribution: "normal"
-           parameters:
-             loc: ~
-             scale: 100_000+        distribution: "normal"
+        parameters:
+          loc: ~
+          scale: 100_000