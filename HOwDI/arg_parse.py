--- conflicted
+++ resolved
@@ -1,6 +1,11 @@
 import argparse
 import sys
 from pathlib import Path
+
+
+def parse_command_line(module=Path(sys.argv[1]).name, argv=sys.argv):
+    def name(*args):
+        return any([arg == module for arg in args])
 
 
 def parse_command_line(module=Path(sys.argv[1]).name, argv=sys.argv):
@@ -11,6 +16,15 @@
 
     parser = argparse.ArgumentParser()
 
+    if name("run", "create_fig", "traceback", "traceforward"):
+        parser.add_argument(
+            "-sd",
+            "--scenario_dir",
+            dest="scenario_dir",
+            type=str,
+            default="./",
+            help="Specify the scenario directory. Defaults to CWD.",
+        )
     if name("run", "create_fig", "traceback", "traceforward"):
         parser.add_argument(
             "-sd",
@@ -116,17 +130,6 @@
             default=None,
             help="Location of model inputs where files we be adjusted with new hubs.",
         )
-<<<<<<< HEAD
-    if name("monte_carlo"):
-        parser.add_argument(
-            "-f",
-            "--file",
-            dest="monte_carlo_file",
-            default="monte_carlo",
-            help="Location of monte carlo file",
-        )
-=======
->>>>>>> 8392fb5c
 
     return parser.parse_args(argv[2:])
 
