"""
hydrogen model module
takes input csvs and creates the networkx graph object
needed to run the Pyomo-based hydrogen model
"""

from itertools import permutations

from networkx import DiGraph


def cap_first(s):
    """capitalizes the first letter of a string
    without putting other letters in lowercase"""
    return s[0].upper() + s[1:]


def free_flow_dict(class_of_flow=None):
    """returns a dict with free flow values"""
    free_flow = {
        "kmLength": 0.0,
        "capital_usdPerUnit": 0.0,
        "fixed_usdPerUnitPerDay": 0.0,
        "variable_usdPerTon": 0.0,
        "flowLimit_tonsPerDay": 99999999.9,
        "class": class_of_flow,
    }
    return free_flow


def initialize_graph(H):
    """
    create a directional graph to represent the hydrogen distribution system
    ---
    returns g: a network.DiGraph object
    """
    g = DiGraph()

    for _, hub_series in H.hubs.iterrows():
        ### 1) create the nodes and associated data for each hub_name
        hub_data = dict(hub_series)

        hub_name = hub_data["hub"]
        capital_price_multiplier = hub_data["capital_pm"]

        ## 1.1) add a node for each of the hubs, separating low-purity
        # from high-purity (i.e., fuel cell quality)
        for purity_type in ["lowPurity", "highPurity"]:
            hub_data["node"] = "{}_center_{}".format(hub_name, purity_type)
            hub_data["class"] = "center_{}".format(purity_type)

            g.add_node(hub_data["node"], **hub_data)

        ## 1.2) add a node for each distribution type (i.e., pipelines and trucks)
        for d in H.distributors["distributor"]:
            # add both low and high purity pipelines
            if d == "pipeline":
                for purity_type in ["LowPurity", "HighPurity"]:
                    node_char = {
                        "node": "{}_dist_{}{}".format(hub_name, d, purity_type),
                        "class": "dist_{}{}".format(d, purity_type),
                        "hub": hub_name,
                    }
                    g.add_node(node_char["node"], **(node_char))

            else:  # trucks are assumed to be high purity
                node_char = {
                    "node": "{}_dist_{}".format(hub_name, d),
                    "class": "dist_{}".format(d),
                    "hub": hub_name,
                }
                g.add_node(node_char["node"], **(node_char))

        ## 1.3) add a node for each demand type
        for demand_type in ["lowPurity", "highPurity", "fuelStation"]:
            node_char = {
                "node": "{}_demand_{}".format(hub_name, demand_type),
                "class": "demand_{}".format(demand_type),
                "hub": hub_name,
            }
            g.add_node(node_char["node"], **(node_char))

        ### 2) connect the hub nodes, distribution nodes, and demand nodes
        ## 2.1) Connect center to pipeline and pipeline to center for each purity
        for purity in ["lowPurity", "highPurity"]:
            nodeA = "{}_center_{}".format(hub_name, purity)
            nodeB = "{}_dist_pipeline{}".format(hub_name, cap_first(purity))
            for arc, flow_direction in zip(
                permutations((nodeA, nodeB)),
                ["flow_within_hub", "reverse_flow_within_hub"],
            ):
                # this inner for loop iterates over the following connections, with purity x:
                # xPurity_center -> xPurityPipeline (class: flow_within_hub)
                # xPurityPipeline -> xPurity_center (class: reverse_flow_within_hub)
                g.add_edge(*arc, **free_flow_dict(flow_direction))

        ## 2.2) the connection of hub node to truck distribution hub incorporates the
        # capital and fixed cost of the trucks--it represents the trucking fleet that
        # is based out of that hub. The truck fleet size ultimately limits the amount
        # of hydrogen that can flow from the hub node to the truck distribution hub.
        truck_distribution = H.distributors[
            H.distributors["distributor"].str.contains("truck")
        ].set_index("distributor")

        for truck_type, truck_info in truck_distribution.iterrows():
            # costs and flow limits, (note the the unit for trucks is an individual
            #  truck, as compared to km for pipelines--i.e., when the model builds
            # 1 truck unit, it is building 1 truck, but when it builds 1 pipeline
            # unit, it is building 1km of pipeline. However, truck variable costs
            #  are in terms of km. This is why we separate the truck capital and
            # fixed costs onto this arc, and the variable costs onto the arcs that
            #  go from one hub to another.)
            depot_char = free_flow_dict("hub_depot_{}".format(truck_type))
            depot_char["startNode"] = "{}_center_highPurity".format(hub_name)
            depot_char["endNode"] = "{}_dist_{}".format(hub_name, truck_type)
            depot_char["capital_usdPerUnitPerDay"] = (
                truck_info.capital_usdPerUnit * capital_price_multiplier
            )
            depot_char["fixed_usdPerUnitPerDay"] = (
                truck_info.fixed_usdPerUnitPerDay * capital_price_multiplier
            )
            g.add_edge(depot_char["startNode"], depot_char["endNode"], **depot_char)

        ## 2.3) Connect distribution nodes to demand nodes

        # Series where index is flow type and value is flow limit:
        flow_limit_series = H.distributors.set_index("distributor")[
            "flowLimit_tonsPerDay"
        ]
        # for every distribution node and every demand node,
        # add an edge:
        # Flow from truck distribution and flow from highPurity
        # pipelines can satisfy all types of demand
        for flow_type, flow_limit in flow_limit_series.iteritems():

            flow_char = free_flow_dict("flow_to_demand_node")
            flow_char["flowLimit_tonsPerDay"] = flow_limit

            if flow_type == "pipeline":
                # connect lowPurity pipeline to lowPurity demand
                distribution_node = "{}_dist_pipelineLowPurity".format(hub_name)
                demand_node = "{}_demand_lowPurity".format(hub_name)
                g.add_edge(distribution_node, demand_node, **flow_char)

                # connect highPurity demand to every demand type
                distribution_node = "{}_dist_pipelineHighPurity".format(hub_name)
            else:
                # connect trucks to every demand type
                distribution_node = "{}_dist_{}".format(hub_name, flow_type)

            # iterate over all demand types;
            # all can be satisfied by trucks or highPurity pipelines
            for demand_type in ["fuelStation", "highPurity", "lowPurity"]:
                demand_node = "{}_demand_{}".format(hub_name, demand_type)
                g.add_edge(distribution_node, demand_node, **flow_char)

        ## 2.4) connect the center_lowPurity to the
        # hub_highPurity. We will add a purifier between
        # the two using the add_converters function
        g.add_edge(
            "{}_center_lowPurity".format(hub_name),
            "{}_center_highPurity".format(hub_name),
            **free_flow_dict("flow_through_purifier")
        )

    ### 3) create the arcs and associated data that connect hub_names to each other
    #  (e.g., baytown to montBelvieu): i.e., add pipelines and truck routes between
    # connected hub_names

    pipeline_data = H.distributors.set_index("distributor").loc["pipeline"]

    for _, arc_data in H.arcs.iterrows():
        start_hub = arc_data["startHub"]
        end_hub = arc_data["endHub"]
        hubs_df = H.hubs[(H.hubs["hub"] == start_hub) | (H.hubs["hub"] == end_hub)]

        # take the average of the two hubs' capital price multiplier to get the pm of the arc
        capital_price_multiplier = hubs_df["capital_pm"].sum() / 2

        # TODO adjust this value, `arc_data['kmLength_euclid]` is the straight line distance
        pipeline_length = arc_data["kmLength_road"]
        road_length = arc_data["kmLength_road"]

        ## 3.1) add a pipeline going in each direction to allow bi-directional flow
        for purity_type in ["LowPurity", "HighPurity"]:
            if purity_type == "HighPurity":
                # if it's an existing pipeline, we assume it's a low purity pipeline
                pipeline_exists = 0
            else:
                pipeline_exists = arc_data["exist_pipeline"]

            for arc in permutations([start_hub, end_hub]):
                # generate node names based on arc and purity
                # yields ({hubA}_dist_pipeline{purity}, {hubB}_dist_pipeline{purity})
                node_names = tuple(
                    map(lambda hub: "{}_dist_pipeline{}".format(hub, purity_type), arc)
                )

                pipeline_char = {
                    "startNode": node_names[0],
                    "endNode": node_names[1],
                    "kmLength": pipeline_length,
                    "capital_usdPerUnit": pipeline_data["capital_usdPerUnit"]
                    * pipeline_length
                    * capital_price_multiplier
                    * (1 - pipeline_exists),  # capital costs only apply if pipeline DNE
                    "fixed_usdPerUnitPerDay": pipeline_data["fixed_usdPerUnitPerDay"]
                    * pipeline_length
                    * capital_price_multiplier,
                    "variable_usdPerTon": pipeline_data["variable_usdPerKilometer-Ton"]
                    * pipeline_length,
                    "flowLimit_tonsPerDay": pipeline_data["flowLimit_tonsPerDay"],
                    "class": "arc_pipeline{}".format(purity_type),
                    "existing": pipeline_exists,
                }
                # add the edge to the graph
                g.add_edge(node_names[0], node_names[1], **(pipeline_char))

                # 2.2) add truck routes and their variable costs,
                # note that that the capital and fixed costs of the trucks
                # are stored on the (hubName_center_highPurity, hubName_center_truckType) arcs
                if purity_type == "HighPurity":
                    for truck_type, truck_info in truck_distribution.iterrows():
                        # information for the trucking routes between hydrogen hubs

                        # generate node names based on arc and truck_type
                        # yields ({hubA}_dist_{truck_type}, {hubB}_dist_{truck_type})
                        node_names = tuple(
                            map(lambda hub: "{}_dist_{}".format(hub, truck_type), arc)
                        )

                        truck_char = {
                            "startNode": node_names[0],
                            "endNode": node_names[1],
                            "kmLength": road_length,
                            "capital_usdPerUnit": 0.0,
                            "fixed_usdPerUnitPerDay": 0.0,
                            "flowLimit_tonsPerDay": truck_info["flowLimit_tonsPerDay"],
                            "variable_usdPerTon": truck_info[
                                "variable_usdPerKilometer-Ton"
                            ]
                            * road_length,
                            "class": "arc_{}".format(
                                truck_type,
                            ),
                        }
                        # add the distribution arc for the truck
                        g.add_edge(node_names[0], node_names[1], **(truck_char))

    # 4) clean up and return
    # add startNode and endNode to any edges that don't have them
    edges_without_startNode = [
        s for s in list(g.edges) if "startNode" not in g.edges[s]
    ]
    for e in edges_without_startNode:
        g.edges[e]["startNode"] = e[0]
        g.edges[e]["endNode"] = e[1]

    return g


def add_consumers(g: DiGraph, H):
    """Add consumers to the graph

    For each hub, there are arcs from the nodes that represent demand type
    (e.g., fuelStation, lowPurity, highPurity) to the nodes that represent
    different demand sectors (e.g., industrialFuel, transportationFuel).
    In practice, one could create multiple sectors that connect to the same
    demand type (e.g., long-haul HDV, regional MDV, and LDV all connecting
    to a fuel station)
    """
    # loop through the hubs, add a node for each demand, and connect it to the appropriate demand hub
    # loop through the hub names, add a network node for each type of demand, and add a network arc
    # connecting that demand to the appropriate demand hub
    for _, hub_data in H.hubs.iterrows():
        hub_name = hub_data["hub"]

        for _, demand_data in H.demand.iterrows():
            demand_sector = demand_data["sector"]
            demand_value = hub_data["{}_tonnesperday".format(demand_sector)]
            demand_type = demand_data["demandType"]
            demand_node = "{}_demand_{}".format(hub_name, demand_type)

            # add the demandSector nodes
            if demand_value == 0:
                # don't add a demandSector node to hubs where that demand is 0
                pass
            else:
<<<<<<< HEAD
                demand_node_char = demand_data.to_dict()
                demand_sector_class = "demandSector_{}".format(demand_sector)
                demand_node_char["class"] = demand_sector_class
=======
                ### 1) Create demand sector nodes
                demand_sector_char = demand_data.to_dict()
                demand_sector_class = "demandSector_{}".format(demand_sector)
>>>>>>> bf18bafc
                demand_sector_node = "{}_{}".format(
                    hub_name,
                    demand_sector_class,
                )
<<<<<<< HEAD
                demand_node_char["node"] = demand_sector_node
                demand_node_char["size"] = demand_value
                demand_node_char["hub"] = hub_name

                ### 2) connect the demandSector nodes to the demand nodes
                g.add_node(demand_sector_node, **(demand_node_char))
=======

                demand_sector_char["class"] = demand_sector_class
                demand_sector_char["node"] = demand_sector_node
                demand_sector_char["size"] = demand_value
                demand_sector_char["hub"] = hub_name
                # The binary "carbonSensitive" is already a key in demand_sector_char

                ### 2) connect the demandSector nodes to the demand nodes
                g.add_node(demand_sector_node, **(demand_sector_char))
>>>>>>> bf18bafc

                flow_dict = free_flow_dict("flow_to_demand_sector")
                g.add_edge(demand_node, demand_sector_node, **flow_dict)


def add_producers(g: DiGraph, H):
    """
    add producers to the graph
    each producer is a node that send hydrogen to a hub_lowPurity or hub_highPurity node
    """
    # loop through the hubs and producers to add the necessary nodes and arcs

    for prod_tech_type, prod_df in {
        "electric": H.prod_elec,
        "thermal": H.prod_therm,
    }.items():
        for _, prod_data_series in prod_df.iterrows():
            prod_type = prod_data_series["type"]

            try:
                H.hubs["build_{}".format(prod_type)]
            except KeyError:
                print(
                    "The ability to build {} at each location was not specified in "
                    "'hubs.csv'. Assuming {} can be built at all hubs.".format(
                        prod_type, prod_type
                    )
                )
                H.hubs["build_{}".format(prod_type)] = 1

            for _, hub_data in H.hubs.iterrows():
                hub_name = hub_data["hub"]
                capital_price_multiplier = hub_data["capital_pm"]
                ng_price = hub_data["ng_usd_per_mmbtu"]
                e_price = hub_data["e_usd_per_kwh"]

                if hub_data["build_{}".format(prod_type)] == 0:
                    # if the node is unable to build that producer type, pass
                    pass
                else:
                    purity = prod_data_series["purity"]
                    prod_node = "{}_production_{}".format(hub_name, prod_type)
                    destination_node = "{}_center_{}Purity".format(hub_name, purity)

                    prod_data = prod_data_series.to_dict()
                    prod_data["node"] = prod_node
                    prod_data["prod_tech_type"] = prod_tech_type
                    prod_data["class"] = "producer"
                    prod_data["existing"] = 0
                    prod_data["hub"] = hub_name
                    prod_data["fixed_usdPerTon"] = (
                        prod_data["fixed_usdPerTon"] * capital_price_multiplier
                    )
                    prod_data["e_price"] = prod_data["kWh_perTon"] * e_price

                    # data specific to thermal or electric
                    if prod_tech_type == "thermal":
                        ccs_capture_rate = prod_data["ccs_capture_rate"]
                        if ccs_capture_rate > 1:
                            raise ValueError(
                                "CCS Capture rate is {}%!".format(
                                    ccs_capture_rate * 100
                                )
                            )

                        prod_data["capital_usdPerTonPerDay"] = (
                            prod_data["capital_usdPerTonPerDay"]
                            * capital_price_multiplier
                        )
                        prod_data["ng_price"] = (
                            prod_data["ng_mmbtu_per_tonH2"] * ng_price
                        )

                        prod_data["co2_emissions_per_h2_tons"] = (
                            1 - ccs_capture_rate
                        ) * H.baseSMR_CO2_per_H2_tons

                        if H.fractional_chec:
                            prod_data["chec_per_ton"] = ccs_capture_rate
                        else:
                            if ccs_capture_rate == 0:
                                prod_data["chec_per_ton"] = 0
                            else:
                                prod_data["chec_per_ton"] = 1

                    elif prod_tech_type == "electric":
                        prod_data["capital_usdPerTonPerDay"] = (
                            prod_data["capEx_$_per_kW"]
                            * prod_data["kWh_perTon"]
                            * H.time_slices
                            / 8760
                            / prod_data["utilization"]
                            * capital_price_multiplier
                        )
                        co2_emissions = prod_data["grid_intensity_tonsCO2_per_h2"]
                        prod_data["co2_emissions_per_h2_tons"] = co2_emissions
                        if H.fractional_chec:
                            prod_data["chec_per_ton"] = (
                                1 - co2_emissions / H.baseSMR_CO2_per_H2_tons
                            )
                        else:
                            prod_data["chec_per_ton"] = 1
                    else:
                        raise Exception(
                            "Production type that is not thermal or electric"
                        )
                    g.add_node(prod_node, **prod_data)

                    # add edge
                    edge_dict = free_flow_dict("flow_from_producer")
                    edge_dict["startNode"] = prod_node
                    edge_dict["endNode"] = destination_node

                    g.add_edge(prod_node, destination_node, **(edge_dict))

    ## EXISTING PRODUCTION
    # loop through the existing producers and add them
    for _, prod_existing_series in H.producers_existing.iterrows():
        hub_name = prod_existing_series["hub"]
        prod_type = prod_existing_series["type"]
        prod_node = "{}_production_{}Existing".format(hub_name, prod_type)
        destination_node = "{}_center_{}Purity".format(hub_name, purity)

        # get hub data
        hub_data = H.hubs.set_index("hub").loc[hub_name]

        prod_exist_data = prod_existing_series.to_dict()
        prod_exist_data["node"] = prod_node
        prod_exist_data["class"] = "producer"
        prod_exist_data["existing"] = 1
        prod_exist_data["purity"] = prod_data["purity"]
        prod_exist_data["ng_price"] = (
            hub_data["ng_usd_per_mmbtu"] * prod_exist_data["ng_mmbtu_per_tonH2"]
        )
        prod_exist_data["e_price"] = (
            hub_data["e_usd_per_kwh"] * prod_exist_data["kWh_perTon"]
        )
        g.add_node(prod_node, **prod_exist_data)
        # add edge

        edge_dict = free_flow_dict("flow_from_producer")
        edge_dict["startNode"] = prod_node
        edge_dict["endNode"] = destination_node

        g.add_edge(prod_node, destination_node, **(edge_dict))


def add_converters(g: DiGraph, H):
    """
    add converters to the graph
    each converter is a node and arc that splits an existing arc into two
    """
    # loop through the nodes and converters to add the necessary nodes and arcs
    for _, converter_data_series in H.converters.iterrows():
        if converter_data_series["arc_start_class"] == "pass":
            pass
        else:
            # For computational efficiency, it would make sense to declare
            # potential_start_nodes outside of the H.converters.iterrows() loop.
            # However, since a converter may be connected to another converter,
            # potential_start_nodes changes on every iteration of H.converters.
            #
            # Thus, when defining converters, a converter that has a start class
            # that is another converter must be defined after the "start class"
            # converter.

            potential_start_nodes = list(g.nodes(data="class"))
            for node_b4_cv, node_b4_cv_class in potential_start_nodes:
                if node_b4_cv_class == converter_data_series["arc_start_class"]:
                    hub_name = g.nodes[node_b4_cv]["hub"]
                    hub_data = H.hubs.set_index("hub").loc[hub_name]
                    # regional values:
                    capital_pm = hub_data["capital_pm"]
                    e_price = hub_data["e_usd_per_kwh"]

                    # add a new node for the converter at the hub
                    cv_data = converter_data_series.to_dict()
                    cv_data["hub"] = hub_name
                    cv_class = "converter_{}".format(cv_data["converter"])
                    cv_data["class"] = cv_class
                    cv_node = "{}_{}".format(hub_name, cv_class)
                    cv_data["node"] = cv_node
                    cv_destination = cv_data["arc_end_class"]

                    cv_data["capital_usdPerTonPerDay"] = (
                        cv_data["capital_usdPerTonPerDay"] * capital_pm
                    )
                    cv_data["fixed_usdPerTonPerDay"] = (
                        cv_data["fixed_usdPerTonPerDay"] * capital_pm
                    )
                    cv_data["e_price"] = cv_data["kWh_perTon"] * e_price
                    g.add_node(cv_node, **cv_data)

                    # grab the tuples of any edges that have the correct arc_end type--
                    # i.e., any edges where the start_node is equal to the node we are
                    #  working on in our for loop, and where the end_node has a class equal
                    #  to the "arc_end_class" parameter in converters_df
                    change_edges_list = [
                        (start_node, end_node)
                        for start_node, end_node in g.edges()
                        if (
                            (node_b4_cv == start_node)
                            & (cv_destination == g.nodes[end_node]["class"])
                        )
                    ]
                    # insert converter node between "arc_start_class" node
                    # and "arc_end_class" node
                    for start_node, end_node in change_edges_list:
                        arc_data = g.edges[(start_node, end_node)]

                        # add "arc_start_class" node -> cv_node
                        start2cv_data = free_flow_dict("flow_to_converter")
                        free_flow_flowLimit = start2cv_data["flowLimit_tonsPerDay"]
                        start2cv_data["startNode"] = start_node
                        start2cv_data["endNode"] = cv_node
                        start2cv_data["flowLimit_tonsPerDay"] = arc_data[
                            "flowLimit_tonsPerDay"
                        ]
                        g.add_edge(start_node, cv_node, **start2cv_data)

                        # add cv_node -> "arc_end_class" node
                        cv2dest_data = arc_data.copy()
                        cv2dest_data["startNode"] = cv_node
                        cv2dest_data["flowLimit_tonsPerDay"] = free_flow_flowLimit
                        cv2dest_data["class"] = "flow_from_converter"
                        g.add_edge(cv_node, end_node, **cv2dest_data)

                        # remove "arc_start_class" -> "arc_end_class" node
                        g.remove_edge(start_node, end_node)


def add_price_nodes(g: DiGraph, H):
    """
    add price nodes to the graph
    each price is a node that has very little demand and series of breakeven
    price points to help us estimate the price that customers are paying for
    hydrogen at that node.
    ---
    #TODO maybe the below should be copied somewhere else:

    H.price_range is a iterable array of prices. The model will use this array
    of discrete prices as fake consumers. In the solution, the price of
    hydrogen at that node is between the most expensive "price consumer" who
    does not use hydrogen and the least expensive "price consumer" who does.
    H.price_hubs is a list of the hubs where we want to calculate prices for.
    if it equals 'all' then all of the hubs will be priced H.price_demand is
    the total amount of pricing demand at each hub. this can be set to a higher
    value if you are trying to just test sensitivity to amount of demand
    """

    if not H.find_prices:
        return
    else:
        demand_sector2type_map = H.demand.set_index("sector")["demandType"].to_dict()
        # demand sectors are "transportationFuel, industrialFuel, existing"
        # demand types are "fuelStation, lowPurity, highPurity"

        if H.price_hubs == "all":
            H.price_hubs = set([s[1] for s in list(g.nodes(data="hub"))])
        for ph in H.price_hubs:
            # array to track demand types that have price hubs already.
            # we don't want duplicate price hubs since sectors can
            # share a price hub
            demand_types_for_this_ph = []
            # add nodes to store pricing information
            for demand_sector, demand_type in demand_sector2type_map.items():
                # check if demand sector in nodes
                demand_sector_node = "{}_demandSector_{}".format(ph, demand_sector)
                if demand_sector_node in g.nodes():
                    # check if demand type already has a price hub for this hub
                    if demand_type not in demand_types_for_this_ph:
                        # if not, add the price hub
                        demand_types_for_this_ph.append(demand_type)

                        demand_node = ph + "_demand_{}".format(demand_type)
                        for p in H.price_tracking_array:
                            # 1) fuelStation prices
                            p = round(p, 2)
                            ph_node = ph + "_price{}_{:.2f}".format(
                                cap_first(demand_type), p
                            )

                            price_node_dict = {
                                "node": ph_node,
                                "sector": "price",
                                "hub": ph,
                                "breakevenPrice": p * 1000,
                                "size": H.price_demand,
                                "carbonSensitiveFraction": 0,
                                "breakevenCarbon_g_MJ": 0,
                                "demandType": demand_type,
                                "class": "price",
                            }
                            g.add_node(ph_node, **price_node_dict)
                            # add the accompanying edge
                            price_edge_dict = {
                                "startNode": demand_node,
                                "endNode": ph_node,
                                "kmLength": 0.0,
                                "capital_usdPerUnit": 0.0,
                            }
                            g.add_edge(demand_node, ph_node, **price_edge_dict)


def build_hydrogen_network(H) -> DiGraph:
    """Builds appropriate hydrogen network
    from H (a HydrogenInputs object)

    returns g: a networkx.DiGraph object
    """
    g = initialize_graph(H)
    add_consumers(g, H)
    add_producers(g, H)
    add_converters(g, H)
    add_price_nodes(g, H)

    return g<|MERGE_RESOLUTION|>--- conflicted
+++ resolved
@@ -286,27 +286,13 @@
                 # don't add a demandSector node to hubs where that demand is 0
                 pass
             else:
-<<<<<<< HEAD
-                demand_node_char = demand_data.to_dict()
-                demand_sector_class = "demandSector_{}".format(demand_sector)
-                demand_node_char["class"] = demand_sector_class
-=======
                 ### 1) Create demand sector nodes
                 demand_sector_char = demand_data.to_dict()
                 demand_sector_class = "demandSector_{}".format(demand_sector)
->>>>>>> bf18bafc
                 demand_sector_node = "{}_{}".format(
                     hub_name,
                     demand_sector_class,
                 )
-<<<<<<< HEAD
-                demand_node_char["node"] = demand_sector_node
-                demand_node_char["size"] = demand_value
-                demand_node_char["hub"] = hub_name
-
-                ### 2) connect the demandSector nodes to the demand nodes
-                g.add_node(demand_sector_node, **(demand_node_char))
-=======
 
                 demand_sector_char["class"] = demand_sector_class
                 demand_sector_char["node"] = demand_sector_node
@@ -316,7 +302,6 @@
 
                 ### 2) connect the demandSector nodes to the demand nodes
                 g.add_node(demand_sector_node, **(demand_sector_char))
->>>>>>> bf18bafc
 
                 flow_dict = free_flow_dict("flow_to_demand_sector")
                 g.add_edge(demand_node, demand_sector_node, **flow_dict)
