{
    "brazoria": {
        "production": {
            "smr": {
                "prod_capacity": 1311.3333333333335,
                "prod_utilization": 0.9,
                "prod_h": 1180.2,
                "prod_cost_capital": 93451.40681852747,
                "prod_cost_fixed": 64438.920000000006,
                "prod_cost_variable": 106218.0,
                "prod_e_price": 60544.26,
                "prod_ng_price": 535700.15625,
                "h2_tax_credit": 0.0,
                "co2_emissions_rate": 9.0,
                "ccs_capture_rate": 0.0,
                "chec_per_ton": 0.0,
                "prod_checs": 0.0,
                "ccs_retrofit_variable_costs": 0.0,
                "co2_emitted": 10621.800000000001,
                "carbon_tax": 0.0,
                "co2_captured": 0.0,
                "carbon_capture_tax_credit": 0.0,
                "total_cost": 860352.7430685274
            }
        },
        "conversion": {},
        "consumption": {
            "demandSector_existing": {
                "cons_size": 538.0,
                "cons_h": 538.0,
                "carbon_sensitive_fraction": 0.0,
                "cons_checs": 0.0,
                "cons_price": 5000.0
            }
        },
        "distribution": {
            "local": {
                "center_lowPurity_TO_dist_pipelineLowPurity": {
                    "source_class": "center_lowPurity",
                    "destination_class": "dist_pipelineLowPurity",
                    "dist_capacity": 1.0,
                    "dist_cost_capital": 0.0,
                    "dist_cost_fixed": 0.0,
                    "dist_cost_variable": 0.0,
                    "dist_flowLimit": 99999999.9,
                    "dist_h": 1180.2
                },
                "demand_lowPurity_TO_demandSector_existing": {
                    "source_class": "demand_lowPurity",
                    "destination_class": "demandSector_existing",
                    "dist_capacity": 1.0,
                    "dist_cost_capital": 0.0,
                    "dist_cost_fixed": 0.0,
                    "dist_cost_variable": 0.0,
                    "dist_flowLimit": 99999999.9,
                    "dist_h": 538.0
                },
                "dist_pipelineLowPurity_TO_demand_lowPurity": {
                    "source_class": "dist_pipelineLowPurity",
                    "destination_class": "demand_lowPurity",
                    "dist_capacity": 1.0,
                    "dist_cost_capital": 0.0,
                    "dist_cost_fixed": 0.0,
                    "dist_cost_variable": 0.0,
                    "dist_flowLimit": 999999.0,
                    "dist_h": 538.0
                },
                "production_smr_TO_center_lowPurity": {
                    "source_class": "production_smr",
                    "destination_class": "center_lowPurity",
                    "dist_capacity": 1.0,
                    "dist_cost_capital": 0.0,
                    "dist_cost_fixed": 0.0,
                    "dist_cost_variable": 0.0,
                    "dist_flowLimit": 99999999.9,
                    "dist_h": 1180.2
                }
            },
            "outgoing": {
                "dist_pipelineLowPurity_TO_freeport_dist_pipelineLowPurity": {
                    "source_class": "dist_pipelineLowPurity",
                    "arc_end": "freeport_dist_pipelineLowPurity",
                    "dist_capacity": 1.0,
                    "dist_cost_capital": 0.0,
                    "dist_cost_fixed": 4209.8164464,
                    "dist_cost_variable": 2.8295200000000005,
                    "dist_flowLimit": 999999.0,
                    "dist_h": 642.2,
                    "source": "brazoria",
                    "destination": "freeport",
                    "destination_class": "dist_pipelineLowPurity"
                }
            },
            "incoming": {}
        }
    },
    "freeport": {
        "production": {
            "smrExisting": {
                "prod_capacity": 482.0,
                "prod_utilization": 0.9,
                "prod_h": 433.8,
                "prod_cost_capital": 0.0,
                "prod_cost_fixed": 0.0,
                "prod_cost_variable": 43380.0,
                "prod_e_price": 15031.17,
                "prod_ng_price": 207931.185,
                "h2_tax_credit": 0.0,
                "co2_emissions_rate": 4.05,
                "ccs_capture_rate": 0.55,
                "chec_per_ton": 0.55,
                "prod_checs": 238.59,
                "ccs_retrofit_variable_costs": 107365.50000000001,
                "co2_emitted": 1756.8899999999999,
                "carbon_tax": 0.0,
                "co2_captured": 2147.31,
                "carbon_capture_tax_credit": 107365.5,
                "total_cost": 266342.355
            }
        },
        "conversion": {},
        "consumption": {
            "demandSector_existing": {
                "cons_size": 538.0,
                "cons_h": 538.0,
                "carbon_sensitive_fraction": 0.0,
                "cons_checs": 0.0,
                "cons_price": 5000.0
            }
        },
        "distribution": {
            "local": {
                "center_lowPurity_TO_dist_pipelineLowPurity": {
                    "source_class": "center_lowPurity",
                    "destination_class": "dist_pipelineLowPurity",
                    "dist_capacity": 1.0,
                    "dist_cost_capital": 0.0,
                    "dist_cost_fixed": 0.0,
                    "dist_cost_variable": 0.0,
                    "dist_flowLimit": 99999999.9,
                    "dist_h": 433.8
                },
                "demand_lowPurity_TO_demandSector_existing": {
                    "source_class": "demand_lowPurity",
                    "destination_class": "demandSector_existing",
                    "dist_capacity": 1.0,
                    "dist_cost_capital": 0.0,
                    "dist_cost_fixed": 0.0,
                    "dist_cost_variable": 0.0,
                    "dist_flowLimit": 99999999.9,
                    "dist_h": 538.0
                },
                "dist_pipelineLowPurity_TO_demand_lowPurity": {
                    "source_class": "dist_pipelineLowPurity",
                    "destination_class": "demand_lowPurity",
                    "dist_capacity": 1.0,
                    "dist_cost_capital": 0.0,
                    "dist_cost_fixed": 0.0,
                    "dist_cost_variable": 0.0,
                    "dist_flowLimit": 999999.0,
                    "dist_h": 538.0
                },
                "production_smrExisting_TO_center_lowPurity": {
                    "source_class": "production_smrExisting",
                    "destination_class": "center_lowPurity",
                    "dist_capacity": 1.0,
                    "dist_cost_capital": 0.0,
                    "dist_cost_fixed": 0.0,
                    "dist_cost_variable": 0.0,
                    "dist_flowLimit": 99999999.9,
                    "dist_h": 433.8
                }
            },
            "outgoing": {
                "dist_pipelineLowPurity_TO_chocolateBay_dist_pipelineLowPurity": {
                    "source_class": "dist_pipelineLowPurity",
                    "arc_end": "chocolateBay_dist_pipelineLowPurity",
                    "dist_capacity": 1.0,
                    "dist_cost_capital": 0.0,
                    "dist_cost_fixed": 8466.86304,
                    "dist_cost_variable": 4.976,
                    "dist_flowLimit": 999999.0,
                    "dist_h": 538.0,
                    "source": "freeport",
                    "destination": "chocolateBay",
                    "destination_class": "dist_pipelineLowPurity"
                }
            },
            "incoming": {
                "brazoria_dist_pipelineLowPurity_TO_freeport_dist_pipelineLowPurity": {
                    "source_class": "brazoria_dist_pipelineLowPurity",
                    "arc_end": "freeport_dist_pipelineLowPurity",
                    "dist_capacity": 1.0,
                    "dist_cost_capital": 0.0,
                    "dist_cost_fixed": 4209.8164464,
                    "dist_cost_variable": 2.8295200000000005,
                    "dist_flowLimit": 999999.0,
                    "dist_h": 642.2,
                    "source": "brazoria",
                    "destination": "freeport",
                    "destination_class": "dist_pipelineLowPurity"
                }
            }
        }
    },
    "chocolateBay": {
        "production": {},
        "conversion": {},
        "consumption": {
            "demandSector_existing": {
                "cons_size": 538.0,
                "cons_h": 538.0,
                "carbon_sensitive_fraction": 0.0,
                "cons_checs": 0.0,
                "cons_price": 5000.0
            }
        },
        "distribution": {
            "local": {
                "demand_lowPurity_TO_demandSector_existing": {
                    "source_class": "demand_lowPurity",
                    "destination_class": "demandSector_existing",
                    "dist_capacity": 1.0,
                    "dist_cost_capital": 0.0,
                    "dist_cost_fixed": 0.0,
                    "dist_cost_variable": 0.0,
                    "dist_flowLimit": 99999999.9,
                    "dist_h": 538.0
                },
                "dist_pipelineLowPurity_TO_demand_lowPurity": {
                    "source_class": "dist_pipelineLowPurity",
                    "destination_class": "demand_lowPurity",
                    "dist_capacity": 1.0,
                    "dist_cost_capital": 0.0,
                    "dist_cost_fixed": 0.0,
                    "dist_cost_variable": 0.0,
                    "dist_flowLimit": 999999.0,
                    "dist_h": 538.0
                }
            },
            "outgoing": {},
            "incoming": {
                "freeport_dist_pipelineLowPurity_TO_chocolateBay_dist_pipelineLowPurity": {
                    "source_class": "freeport_dist_pipelineLowPurity",
                    "arc_end": "chocolateBay_dist_pipelineLowPurity",
                    "dist_capacity": 1.0,
                    "dist_cost_capital": 0.0,
                    "dist_cost_fixed": 8466.86304,
                    "dist_cost_variable": 4.976,
                    "dist_flowLimit": 999999.0,
                    "dist_h": 538.0,
                    "source": "freeport",
                    "destination": "chocolateBay",
                    "destination_class": "dist_pipelineLowPurity"
                }
            }
        }
    },
    "texasCity": {
        "production": {
            "smrExisting": {
                "prod_capacity": 3252.0,
                "prod_utilization": 0.9,
                "prod_h": 2926.8,
                "prod_cost_capital": 0.0,
                "prod_cost_fixed": 0.0,
                "prod_cost_variable": 292680.0,
                "prod_e_price": 114584.22,
                "prod_ng_price": 1538106.57,
                "h2_tax_credit": 0.0,
                "co2_emissions_rate": 9.0,
                "ccs_capture_rate": 0.0,
                "chec_per_ton": 0.0,
                "prod_checs": 0.0,
                "ccs_retrofit_variable_costs": 0.0,
                "co2_emitted": 26341.2,
                "carbon_tax": 0.0,
                "co2_captured": 0.0,
                "carbon_capture_tax_credit": 0.0,
                "total_cost": 1945370.79
            }
        },
        "conversion": {},
        "consumption": {
            "demandSector_existing": {
                "cons_size": 538.0,
                "cons_h": 538.0,
                "carbon_sensitive_fraction": 0.0,
                "cons_checs": 0.0,
                "cons_price": 5000.0
            }
        },
        "distribution": {
            "local": {
                "center_lowPurity_TO_dist_pipelineLowPurity": {
                    "source_class": "center_lowPurity",
                    "destination_class": "dist_pipelineLowPurity",
                    "dist_capacity": 1.0,
                    "dist_cost_capital": 0.0,
                    "dist_cost_fixed": 0.0,
                    "dist_cost_variable": 0.0,
                    "dist_flowLimit": 99999999.9,
                    "dist_h": 2926.8
                },
                "demand_lowPurity_TO_demandSector_existing": {
                    "source_class": "demand_lowPurity",
                    "destination_class": "demandSector_existing",
                    "dist_capacity": 1.0,
                    "dist_cost_capital": 0.0,
                    "dist_cost_fixed": 0.0,
                    "dist_cost_variable": 0.0,
                    "dist_flowLimit": 99999999.9,
                    "dist_h": 538.0
                },
                "dist_pipelineLowPurity_TO_demand_lowPurity": {
                    "source_class": "dist_pipelineLowPurity",
                    "destination_class": "demand_lowPurity",
                    "dist_capacity": 1.0,
                    "dist_cost_capital": 0.0,
                    "dist_cost_fixed": 0.0,
                    "dist_cost_variable": 0.0,
                    "dist_flowLimit": 999999.0,
                    "dist_h": 538.0
                },
                "production_smrExisting_TO_center_lowPurity": {
                    "source_class": "production_smrExisting",
                    "destination_class": "center_lowPurity",
                    "dist_capacity": 1.0,
                    "dist_cost_capital": 0.0,
                    "dist_cost_fixed": 0.0,
                    "dist_cost_variable": 0.0,
                    "dist_flowLimit": 99999999.9,
                    "dist_h": 2926.8
                }
            },
            "outgoing": {
                "dist_pipelineLowPurity_TO_laPorte_dist_pipelineLowPurity": {
                    "source_class": "dist_pipelineLowPurity",
                    "arc_end": "laPorte_dist_pipelineLowPurity",
                    "dist_capacity": 1.0,
                    "dist_cost_capital": 0.0,
                    "dist_cost_fixed": 6037.415736000002,
                    "dist_cost_variable": 3.3385400000000005,
                    "dist_flowLimit": 999999.0,
                    "dist_h": 2388.8,
                    "source": "texasCity",
                    "destination": "laPorte",
                    "destination_class": "dist_pipelineLowPurity"
                }
            },
            "incoming": {}
        }
    },
    "laPorte": {
        "production": {
            "smr": {
<<<<<<< HEAD
                "prod_capacity": 649.7793222222228,
                "prod_utilization": 0.9,
                "prod_h": 584.8013900000005,
                "prod_cost_capital": 74208.5660798072,
                "prod_cost_fixed": 51170.12162500004,
                "prod_cost_variable": 52632.12510000005,
                "prod_e_price": 24500.25423405002,
                "prod_ng_price": 227067.4147109377,
=======
                "prod_capacity": 649.7793222222216,
                "prod_utilization": 0.9,
                "prod_h": 584.8013899999994,
                "prod_cost_capital": 74208.56607980706,
                "prod_cost_fixed": 51170.12162499995,
                "prod_cost_variable": 52632.12509999995,
                "prod_e_price": 24500.25423404997,
                "prod_ng_price": 227067.41471093727,
>>>>>>> bf18bafc
                "h2_tax_credit": 0.0,
                "co2_emissions_rate": 9.0,
                "ccs_capture_rate": 0.0,
                "chec_per_ton": 0.0,
                "prod_checs": 0.0,
                "ccs_retrofit_variable_costs": 0.0,
<<<<<<< HEAD
                "co2_emitted": 5263.212510000005,
                "carbon_tax": 0.0,
                "co2_captured": 0.0,
                "carbon_capture_tax_credit": 0.0,
                "total_cost": 429578.481749795
=======
                "co2_emitted": 5263.212509999995,
                "carbon_tax": 0.0,
                "co2_captured": 0.0,
                "carbon_capture_tax_credit": 0.0,
                "total_cost": 429578.4817497942
>>>>>>> bf18bafc
            },
            "smrExisting": {
                "prod_capacity": 1264.0,
                "prod_utilization": 0.9,
                "prod_h": 1137.6000000000001,
                "prod_cost_capital": 0.0,
                "prod_cost_fixed": 0.0,
                "prod_cost_variable": 113760.00000000001,
                "prod_e_price": 50168.159999999996,
                "prod_ng_price": 466444.44,
                "h2_tax_credit": 0.0,
                "co2_emissions_rate": 4.05,
                "ccs_capture_rate": 0.55,
                "chec_per_ton": 0.55,
                "prod_checs": 625.6800000000002,
                "ccs_retrofit_variable_costs": 281556.00000000006,
                "co2_emitted": 4607.280000000001,
                "carbon_tax": 0.0,
                "co2_captured": 5631.120000000002,
                "carbon_capture_tax_credit": 281556.00000000006,
                "total_cost": 630372.6000000001
            }
        },
        "conversion": {},
        "consumption": {
            "demandSector_existing": {
                "cons_size": 538.0,
                "cons_h": 538.0,
                "carbon_sensitive_fraction": 0.0,
                "cons_checs": 0.0,
                "cons_price": 5000.0
            }
        },
        "distribution": {
            "local": {
                "center_lowPurity_TO_dist_pipelineLowPurity": {
                    "source_class": "center_lowPurity",
                    "destination_class": "dist_pipelineLowPurity",
                    "dist_capacity": 1.0,
                    "dist_cost_capital": 0.0,
                    "dist_cost_fixed": 0.0,
                    "dist_cost_variable": 0.0,
                    "dist_flowLimit": 99999999.9,
<<<<<<< HEAD
                    "dist_h": 1722.4013900000007
=======
                    "dist_h": 1722.4013899999995
>>>>>>> bf18bafc
                },
                "demand_lowPurity_TO_demandSector_existing": {
                    "source_class": "demand_lowPurity",
                    "destination_class": "demandSector_existing",
                    "dist_capacity": 1.0,
                    "dist_cost_capital": 0.0,
                    "dist_cost_fixed": 0.0,
                    "dist_cost_variable": 0.0,
                    "dist_flowLimit": 99999999.9,
                    "dist_h": 538.0
                },
                "dist_pipelineLowPurity_TO_demand_lowPurity": {
                    "source_class": "dist_pipelineLowPurity",
                    "destination_class": "demand_lowPurity",
                    "dist_capacity": 1.0,
                    "dist_cost_capital": 0.0,
                    "dist_cost_fixed": 0.0,
                    "dist_cost_variable": 0.0,
                    "dist_flowLimit": 999999.0,
                    "dist_h": 538.0
                },
                "production_smr_TO_center_lowPurity": {
                    "source_class": "production_smr",
                    "destination_class": "center_lowPurity",
                    "dist_capacity": 1.0,
                    "dist_cost_capital": 0.0,
                    "dist_cost_fixed": 0.0,
                    "dist_cost_variable": 0.0,
                    "dist_flowLimit": 99999999.9,
<<<<<<< HEAD
                    "dist_h": 584.8013900000005
=======
                    "dist_h": 584.8013899999994
>>>>>>> bf18bafc
                },
                "production_smrExisting_TO_center_lowPurity": {
                    "source_class": "production_smrExisting",
                    "destination_class": "center_lowPurity",
                    "dist_capacity": 1.0,
                    "dist_cost_capital": 0.0,
                    "dist_cost_fixed": 0.0,
                    "dist_cost_variable": 0.0,
                    "dist_flowLimit": 99999999.9,
                    "dist_h": 1137.6000000000001
                }
            },
            "outgoing": {
                "dist_pipelineLowPurity_TO_baytown_dist_pipelineLowPurity": {
                    "source_class": "dist_pipelineLowPurity",
                    "arc_end": "baytown_dist_pipelineLowPurity",
                    "dist_capacity": 1.0,
                    "dist_cost_capital": 16445296.799999999,
                    "dist_cost_fixed": 2253.0056615999997,
                    "dist_cost_variable": 1.11418,
                    "dist_flowLimit": 999999.0,
                    "dist_h": 3035.201390000001,
                    "source": "laPorte",
                    "destination": "baytown",
                    "destination_class": "dist_pipelineLowPurity"
                },
                "dist_pipelineLowPurity_TO_sanJacinto_dist_pipelineLowPurity": {
                    "source_class": "dist_pipelineLowPurity",
                    "arc_end": "sanJacinto_dist_pipelineLowPurity",
                    "dist_capacity": 1.0,
                    "dist_cost_capital": 0.0,
                    "dist_cost_fixed": 9244.815183600002,
                    "dist_cost_variable": 5.567690000000001,
                    "dist_flowLimit": 999999.0,
                    "dist_h": 538.0,
                    "source": "laPorte",
                    "destination": "sanJacinto",
                    "destination_class": "dist_pipelineLowPurity"
                }
            },
            "incoming": {
                "texasCity_dist_pipelineLowPurity_TO_laPorte_dist_pipelineLowPurity": {
                    "source_class": "texasCity_dist_pipelineLowPurity",
                    "arc_end": "laPorte_dist_pipelineLowPurity",
                    "dist_capacity": 1.0,
                    "dist_cost_capital": 0.0,
                    "dist_cost_fixed": 6037.415736000002,
                    "dist_cost_variable": 3.3385400000000005,
                    "dist_flowLimit": 999999.0,
                    "dist_h": 2388.8,
                    "source": "texasCity",
                    "destination": "laPorte",
                    "destination_class": "dist_pipelineLowPurity"
                }
            }
        }
    },
    "sanJacinto": {
        "production": {},
        "conversion": {},
        "consumption": {
            "demandSector_existing": {
                "cons_size": 538.0,
                "cons_h": 538.0,
                "carbon_sensitive_fraction": 0.0,
                "cons_checs": 0.0,
                "cons_price": 5000.0
            }
        },
        "distribution": {
            "local": {
                "demand_lowPurity_TO_demandSector_existing": {
                    "source_class": "demand_lowPurity",
                    "destination_class": "demandSector_existing",
                    "dist_capacity": 1.0,
                    "dist_cost_capital": 0.0,
                    "dist_cost_fixed": 0.0,
                    "dist_cost_variable": 0.0,
                    "dist_flowLimit": 99999999.9,
                    "dist_h": 538.0
                },
                "dist_pipelineLowPurity_TO_demand_lowPurity": {
                    "source_class": "dist_pipelineLowPurity",
                    "destination_class": "demand_lowPurity",
                    "dist_capacity": 1.0,
                    "dist_cost_capital": 0.0,
                    "dist_cost_fixed": 0.0,
                    "dist_cost_variable": 0.0,
                    "dist_flowLimit": 999999.0,
                    "dist_h": 538.0
                }
            },
            "outgoing": {},
            "incoming": {
                "laPorte_dist_pipelineLowPurity_TO_sanJacinto_dist_pipelineLowPurity": {
                    "source_class": "laPorte_dist_pipelineLowPurity",
                    "arc_end": "sanJacinto_dist_pipelineLowPurity",
                    "dist_capacity": 1.0,
                    "dist_cost_capital": 0.0,
                    "dist_cost_fixed": 9244.815183600002,
                    "dist_cost_variable": 5.567690000000001,
                    "dist_flowLimit": 999999.0,
                    "dist_h": 538.0,
                    "source": "laPorte",
                    "destination": "sanJacinto",
                    "destination_class": "dist_pipelineLowPurity"
                }
            }
        }
    },
    "deerPark": {
        "production": {},
        "conversion": {},
        "consumption": {
            "demandSector_existing": {
                "cons_size": 538.0,
                "cons_h": 538.0,
                "carbon_sensitive_fraction": 0.0,
                "cons_checs": 0.0,
                "cons_price": 5000.0
            }
        },
        "distribution": {
            "local": {
                "demand_lowPurity_TO_demandSector_existing": {
                    "source_class": "demand_lowPurity",
                    "destination_class": "demandSector_existing",
                    "dist_capacity": 1.0,
                    "dist_cost_capital": 0.0,
                    "dist_cost_fixed": 0.0,
                    "dist_cost_variable": 0.0,
                    "dist_flowLimit": 99999999.9,
                    "dist_h": 538.0
                },
                "dist_pipelineLowPurity_TO_demand_lowPurity": {
                    "source_class": "dist_pipelineLowPurity",
                    "destination_class": "demand_lowPurity",
                    "dist_capacity": 1.0,
                    "dist_cost_capital": 0.0,
                    "dist_cost_fixed": 0.0,
                    "dist_cost_variable": 0.0,
                    "dist_flowLimit": 999999.0,
                    "dist_h": 538.0
                }
            },
            "outgoing": {
                "dist_truckLiquefied_TO_pasadena_dist_truckLiquefied": {
                    "source_class": "dist_truckLiquefied",
                    "arc_end": "pasadena_dist_truckLiquefied",
                    "dist_capacity": 6.0,
                    "dist_cost_capital": 0.0,
                    "dist_cost_fixed": 0.0,
                    "dist_cost_variable": 4.7432039999999995,
                    "dist_flowLimit": 8.0,
                    "dist_h": 46.00019,
                    "source": "deerPark",
                    "destination": "pasadena",
                    "destination_class": "dist_truckLiquefied"
                }
            },
            "incoming": {
                "channelview_dist_pipelineLowPurity_TO_deerPark_dist_pipelineLowPurity": {
                    "source_class": "channelview_dist_pipelineLowPurity",
                    "arc_end": "deerPark_dist_pipelineLowPurity",
                    "dist_capacity": 1.0,
                    "dist_cost_capital": 0.0,
                    "dist_cost_fixed": 3350.5194294000003,
                    "dist_cost_variable": 1.6773900000000002,
                    "dist_flowLimit": 999999.0,
                    "dist_h": 538.0,
                    "source": "channelview",
                    "destination": "deerPark",
                    "destination_class": "dist_pipelineLowPurity"
                },
                "montBelvieu_dist_truckLiquefied_TO_deerPark_dist_truckLiquefied": {
                    "source_class": "montBelvieu_dist_truckLiquefied",
                    "arc_end": "deerPark_dist_truckLiquefied",
                    "dist_capacity": 6.0,
                    "dist_cost_capital": 0.0,
                    "dist_cost_fixed": 0.0,
                    "dist_cost_variable": 18.322821,
                    "dist_flowLimit": 8.0,
                    "dist_h": 46.00019,
                    "source": "montBelvieu",
                    "destination": "deerPark",
                    "destination_class": "dist_truckLiquefied"
                }
            }
        }
    },
    "pasadena": {
        "production": {
            "smrExisting": {
                "prod_capacity": 482.0,
                "prod_utilization": 0.9,
                "prod_h": 433.8,
                "prod_cost_capital": 0.0,
                "prod_cost_fixed": 0.0,
                "prod_cost_variable": 43380.0,
                "prod_e_price": 20106.63,
                "prod_ng_price": 197910.40500000003,
                "h2_tax_credit": 0.0,
                "co2_emissions_rate": 4.05,
                "ccs_capture_rate": 0.55,
                "chec_per_ton": 0.55,
                "prod_checs": 238.59,
                "ccs_retrofit_variable_costs": 107365.50000000001,
                "co2_emitted": 1756.8899999999999,
                "carbon_tax": 0.0,
                "co2_captured": 2147.31,
                "carbon_capture_tax_credit": 107365.5,
                "total_cost": 261397.03500000003
            }
        },
        "conversion": {
            "fuelDispenserLiquid": {
                "conv_capacity": 83.33365,
                "conv_cost_capital": 6851000.0,
                "conv_cost_fixed": 1860.0,
                "conv_cost_variable": 0,
                "conv_e_price": 43.26,
                "conv_utilization": 0.6,
                "fuelStation_cost_capital_subsidy": 57091883.614999995
            }
        },
        "consumption": {
            "demandSector_existing": {
                "cons_size": 538.0,
                "cons_h": 538.0,
                "carbon_sensitive_fraction": 0.0,
                "cons_checs": 0.0,
                "cons_price": 5000.0
            },
            "demandSector_transportationFuel": {
                "cons_size": 50.0,
                "cons_h": 50.0,
                "carbon_sensitive_fraction": 0.25,
                "cons_checs": 12.5,
<<<<<<< HEAD
                "cons_price": 10000.0
=======
                "cons_price": 13000.0,
                "cons_size": 12.5
>>>>>>> bf18bafc
            },
            "priceFuelStation_8.05": {
                "cons_size": 1e-05,
                "cons_h": 1e-05,
                "carbon_sensitive_fraction": 0.0,
                "cons_checs": 0.0,
                "cons_price": 8050.000000000001
            },
            "priceLowPurity_3.00": {
                "cons_size": 1e-05,
                "cons_h": 1e-05,
                "carbon_sensitive_fraction": 0.0,
                "cons_checs": 0.0,
                "cons_price": 3000.0
            }
        },
        "distribution": {
            "local": {
                "center_lowPurity_TO_dist_pipelineLowPurity": {
                    "source_class": "center_lowPurity",
                    "destination_class": "dist_pipelineLowPurity",
                    "dist_capacity": 1.0,
                    "dist_cost_capital": 0.0,
                    "dist_cost_fixed": 0.0,
                    "dist_cost_variable": 0.0,
                    "dist_flowLimit": 99999999.9,
                    "dist_h": 433.8
                },
                "converter_fuelDispenserLiquid_TO_demand_fuelStation": {
                    "source_class": "converter_fuelDispenserLiquid",
                    "destination_class": "demand_fuelStation",
                    "dist_capacity": 1.0,
                    "dist_cost_capital": 0.0,
                    "dist_cost_fixed": 0.0,
                    "dist_cost_variable": 0.0,
                    "dist_flowLimit": 99999999.9,
                    "dist_h": 50.00019
                },
                "demand_fuelStation_TO_demandSector_transportationFuel": {
                    "source_class": "demand_fuelStation",
                    "destination_class": "demandSector_transportationFuel",
                    "dist_capacity": 1.0,
                    "dist_cost_capital": 0.0,
                    "dist_cost_fixed": 0.0,
                    "dist_cost_variable": 0.0,
                    "dist_flowLimit": 99999999.9,
                    "dist_h": 50.0
                },
                "demand_lowPurity_TO_demandSector_existing": {
                    "source_class": "demand_lowPurity",
                    "destination_class": "demandSector_existing",
                    "dist_capacity": 1.0,
                    "dist_cost_capital": 0.0,
                    "dist_cost_fixed": 0.0,
                    "dist_cost_variable": 0.0,
                    "dist_flowLimit": 99999999.9,
                    "dist_h": 538.0
                },
                "dist_pipelineLowPurity_TO_demand_lowPurity": {
                    "source_class": "dist_pipelineLowPurity",
                    "destination_class": "demand_lowPurity",
                    "dist_capacity": 1.0,
                    "dist_cost_capital": 0.0,
                    "dist_cost_fixed": 0.0,
                    "dist_cost_variable": 0.0,
                    "dist_flowLimit": 999999.0,
                    "dist_h": 538.0012000000004
                },
                "dist_truckLiquefied_TO_converter_fuelDispenserLiquid": {
                    "source_class": "dist_truckLiquefied",
                    "destination_class": "converter_fuelDispenserLiquid",
                    "dist_capacity": 7.0,
                    "dist_cost_capital": 0.0,
                    "dist_cost_fixed": 0.0,
                    "dist_cost_variable": 0.0,
                    "dist_flowLimit": 8.0,
                    "dist_h": 50.00019
                },
                "production_smrExisting_TO_center_lowPurity": {
                    "source_class": "production_smrExisting",
                    "destination_class": "center_lowPurity",
                    "dist_capacity": 1.0,
                    "dist_cost_capital": 0.0,
                    "dist_cost_fixed": 0.0,
                    "dist_cost_variable": 0.0,
                    "dist_flowLimit": 99999999.9,
                    "dist_h": 433.8
                }
            },
            "outgoing": {},
            "incoming": {
                "channelview_dist_pipelineLowPurity_TO_pasadena_dist_pipelineLowPurity": {
                    "source_class": "channelview_dist_pipelineLowPurity",
                    "arc_end": "pasadena_dist_pipelineLowPurity",
                    "dist_capacity": 1.0,
                    "dist_cost_capital": 0.0,
                    "dist_cost_fixed": 3582.9672198,
                    "dist_cost_variable": 1.73659,
                    "dist_flowLimit": 999999.0,
                    "dist_h": 104.20120000000034,
                    "source": "channelview",
                    "destination": "pasadena",
                    "destination_class": "dist_pipelineLowPurity"
                },
                "channelview_dist_truckLiquefied_TO_pasadena_dist_truckLiquefied": {
                    "source_class": "channelview_dist_truckLiquefied",
                    "arc_end": "pasadena_dist_truckLiquefied",
                    "dist_capacity": 1.0,
                    "dist_cost_capital": 0.0,
                    "dist_cost_fixed": 0.0,
                    "dist_cost_variable": 8.856609,
                    "dist_flowLimit": 8.0,
                    "dist_h": 4.0,
                    "source": "channelview",
                    "destination": "pasadena",
                    "destination_class": "dist_truckLiquefied"
                },
                "deerPark_dist_truckLiquefied_TO_pasadena_dist_truckLiquefied": {
                    "source_class": "deerPark_dist_truckLiquefied",
                    "arc_end": "pasadena_dist_truckLiquefied",
                    "dist_capacity": 6.0,
                    "dist_cost_capital": 0.0,
                    "dist_cost_fixed": 0.0,
                    "dist_cost_variable": 4.7432039999999995,
                    "dist_flowLimit": 8.0,
                    "dist_h": 46.00019,
                    "source": "deerPark",
                    "destination": "pasadena",
                    "destination_class": "dist_truckLiquefied"
                }
            }
        }
    },
    "channelview": {
        "production": {
            "smrExisting": {
                "prod_capacity": 241.0,
                "prod_utilization": 0.9,
                "prod_h": 216.9,
                "prod_cost_capital": 0.0,
                "prod_cost_fixed": 0.0,
                "prod_cost_variable": 21690.0,
                "prod_e_price": 8101.215,
                "prod_ng_price": 127764.94499999999,
                "h2_tax_credit": 0.0,
                "co2_emissions_rate": 9.0,
                "ccs_capture_rate": 0.0,
                "chec_per_ton": 0.0,
                "prod_checs": 0.0,
                "ccs_retrofit_variable_costs": 0.0,
                "co2_emitted": 1952.1000000000001,
                "carbon_tax": 0.0,
                "co2_captured": 0.0,
                "carbon_capture_tax_credit": 0.0,
                "total_cost": 157556.16
            }
        },
        "conversion": {},
        "consumption": {
            "demandSector_existing": {
                "cons_size": 538.0,
                "cons_h": 538.0,
                "carbon_sensitive_fraction": 0.0,
                "cons_checs": 0.0,
                "cons_price": 5000.0
            }
        },
        "distribution": {
            "local": {
                "center_lowPurity_TO_dist_pipelineLowPurity": {
                    "source_class": "center_lowPurity",
                    "destination_class": "dist_pipelineLowPurity",
                    "dist_capacity": 1.0,
                    "dist_cost_capital": 0.0,
                    "dist_cost_fixed": 0.0,
                    "dist_cost_variable": 0.0,
                    "dist_flowLimit": 99999999.9,
                    "dist_h": 216.9
                },
                "demand_lowPurity_TO_demandSector_existing": {
                    "source_class": "demand_lowPurity",
                    "destination_class": "demandSector_existing",
                    "dist_capacity": 1.0,
                    "dist_cost_capital": 0.0,
                    "dist_cost_fixed": 0.0,
                    "dist_cost_variable": 0.0,
                    "dist_flowLimit": 99999999.9,
                    "dist_h": 538.0
                },
                "dist_pipelineLowPurity_TO_demand_lowPurity": {
                    "source_class": "dist_pipelineLowPurity",
                    "destination_class": "demand_lowPurity",
                    "dist_capacity": 1.0,
                    "dist_cost_capital": 0.0,
                    "dist_cost_fixed": 0.0,
                    "dist_cost_variable": 0.0,
                    "dist_flowLimit": 999999.0,
                    "dist_h": 538.0
                },
                "production_smrExisting_TO_center_lowPurity": {
                    "source_class": "production_smrExisting",
                    "destination_class": "center_lowPurity",
                    "dist_capacity": 1.0,
                    "dist_cost_capital": 0.0,
                    "dist_cost_fixed": 0.0,
                    "dist_cost_variable": 0.0,
                    "dist_flowLimit": 99999999.9,
                    "dist_h": 216.9
                }
            },
            "outgoing": {
                "dist_pipelineLowPurity_TO_deerPark_dist_pipelineLowPurity": {
                    "source_class": "dist_pipelineLowPurity",
                    "arc_end": "deerPark_dist_pipelineLowPurity",
                    "dist_capacity": 1.0,
                    "dist_cost_capital": 0.0,
                    "dist_cost_fixed": 3350.5194294000003,
                    "dist_cost_variable": 1.6773900000000002,
                    "dist_flowLimit": 999999.0,
                    "dist_h": 538.0,
                    "source": "channelview",
                    "destination": "deerPark",
                    "destination_class": "dist_pipelineLowPurity"
                },
                "dist_pipelineLowPurity_TO_pasadena_dist_pipelineLowPurity": {
                    "source_class": "dist_pipelineLowPurity",
                    "arc_end": "pasadena_dist_pipelineLowPurity",
                    "dist_capacity": 1.0,
                    "dist_cost_capital": 0.0,
                    "dist_cost_fixed": 3582.9672198,
                    "dist_cost_variable": 1.73659,
                    "dist_flowLimit": 999999.0,
                    "dist_h": 104.20120000000034,
                    "source": "channelview",
                    "destination": "pasadena",
                    "destination_class": "dist_pipelineLowPurity"
                },
                "dist_truckLiquefied_TO_houston_dist_truckLiquefied": {
                    "source_class": "dist_truckLiquefied",
                    "arc_end": "houston_dist_truckLiquefied",
                    "dist_capacity": 63.00000000000001,
                    "dist_cost_capital": 0.0,
                    "dist_cost_fixed": 0.0,
                    "dist_cost_variable": 13.644132,
                    "dist_flowLimit": 8.0,
                    "dist_h": 500.0,
                    "source": "channelview",
                    "destination": "houston",
                    "destination_class": "dist_truckLiquefied"
                },
                "dist_truckLiquefied_TO_pasadena_dist_truckLiquefied": {
                    "source_class": "dist_truckLiquefied",
                    "arc_end": "pasadena_dist_truckLiquefied",
                    "dist_capacity": 1.0,
                    "dist_cost_capital": 0.0,
                    "dist_cost_fixed": 0.0,
                    "dist_cost_variable": 8.856609,
                    "dist_flowLimit": 8.0,
                    "dist_h": 4.0,
                    "source": "channelview",
                    "destination": "pasadena",
                    "destination_class": "dist_truckLiquefied"
                }
            },
            "incoming": {
                "montBelvieu_dist_pipelineLowPurity_TO_channelview_dist_pipelineLowPurity": {
                    "source_class": "montBelvieu_dist_pipelineLowPurity",
                    "arc_end": "channelview_dist_pipelineLowPurity",
                    "dist_capacity": 1.0,
                    "dist_cost_capital": 0.0,
                    "dist_cost_fixed": 4788.178934400001,
                    "dist_cost_variable": 2.5548400000000004,
                    "dist_flowLimit": 999999.0,
                    "dist_h": 963.3012000000003,
                    "source": "montBelvieu",
                    "destination": "channelview",
                    "destination_class": "dist_pipelineLowPurity"
                },
                "montBelvieu_dist_truckLiquefied_TO_channelview_dist_truckLiquefied": {
                    "source_class": "montBelvieu_dist_truckLiquefied",
                    "arc_end": "channelview_dist_truckLiquefied",
                    "dist_capacity": 63.0,
                    "dist_cost_capital": 0.0,
                    "dist_cost_fixed": 0.0,
                    "dist_cost_variable": 13.029684000000001,
                    "dist_flowLimit": 8.0,
                    "dist_h": 504.0,
                    "source": "montBelvieu",
                    "destination": "channelview",
                    "destination_class": "dist_truckLiquefied"
                }
            }
        }
    },
    "montBelvieu": {
        "production": {
            "smrExisting": {
                "prod_capacity": 241.0,
                "prod_utilization": 0.9,
                "prod_h": 0.0,
                "prod_cost_capital": 0.0,
                "prod_cost_fixed": 0.0,
                "prod_cost_variable": 0.0,
                "prod_e_price": 0.0,
                "prod_ng_price": 0.0,
                "h2_tax_credit": 0.0,
                "co2_emissions_rate": 4.05,
                "ccs_capture_rate": 0.55,
                "chec_per_ton": 0.55,
                "prod_checs": 0.0,
                "ccs_retrofit_variable_costs": 0.0,
                "co2_emitted": 0.0,
                "carbon_tax": 0.0,
                "co2_captured": 0.0,
                "carbon_capture_tax_credit": 0.0,
                "total_cost": 0.0
            }
        },
        "conversion": {},
        "consumption": {
            "demandSector_existing": {
                "cons_size": 538.0,
                "cons_h": 538.0,
                "carbon_sensitive_fraction": 0.0,
                "cons_checs": 0.0,
                "cons_price": 5000.0
            }
        },
        "distribution": {
            "local": {
                "demand_lowPurity_TO_demandSector_existing": {
                    "source_class": "demand_lowPurity",
                    "destination_class": "demandSector_existing",
                    "dist_capacity": 1.0,
                    "dist_cost_capital": 0.0,
                    "dist_cost_fixed": 0.0,
                    "dist_cost_variable": 0.0,
                    "dist_flowLimit": 99999999.9,
                    "dist_h": 538.0
                },
                "dist_pipelineLowPurity_TO_demand_lowPurity": {
                    "source_class": "dist_pipelineLowPurity",
                    "destination_class": "demand_lowPurity",
                    "dist_capacity": 1.0,
                    "dist_cost_capital": 0.0,
                    "dist_cost_fixed": 0.0,
                    "dist_cost_variable": 0.0,
                    "dist_flowLimit": 999999.0,
                    "dist_h": 538.0
                }
            },
            "outgoing": {
                "dist_pipelineLowPurity_TO_channelview_dist_pipelineLowPurity": {
                    "source_class": "dist_pipelineLowPurity",
                    "arc_end": "channelview_dist_pipelineLowPurity",
                    "dist_capacity": 1.0,
                    "dist_cost_capital": 0.0,
                    "dist_cost_fixed": 4788.178934400001,
                    "dist_cost_variable": 2.5548400000000004,
                    "dist_flowLimit": 999999.0,
                    "dist_h": 963.3012000000003,
                    "source": "montBelvieu",
                    "destination": "channelview",
                    "destination_class": "dist_pipelineLowPurity"
                },
                "dist_pipelineLowPurity_TO_portArthur_dist_pipelineLowPurity": {
                    "source_class": "dist_pipelineLowPurity",
                    "arc_end": "portArthur_dist_pipelineLowPurity",
                    "dist_capacity": 1.0,
                    "dist_cost_capital": 0.0,
                    "dist_cost_fixed": 15573.056327999999,
                    "dist_cost_variable": 10.077300000000001,
                    "dist_flowLimit": 999999.0,
                    "dist_h": 1429.7001900000007,
                    "source": "montBelvieu",
                    "destination": "portArthur",
                    "destination_class": "dist_pipelineLowPurity"
                },
                "dist_truckLiquefied_TO_channelview_dist_truckLiquefied": {
                    "source_class": "dist_truckLiquefied",
                    "arc_end": "channelview_dist_truckLiquefied",
                    "dist_capacity": 63.0,
                    "dist_cost_capital": 0.0,
                    "dist_cost_fixed": 0.0,
                    "dist_cost_variable": 13.029684000000001,
                    "dist_flowLimit": 8.0,
                    "dist_h": 504.0,
                    "source": "montBelvieu",
                    "destination": "channelview",
                    "destination_class": "dist_truckLiquefied"
                },
                "dist_truckLiquefied_TO_deerPark_dist_truckLiquefied": {
                    "source_class": "dist_truckLiquefied",
                    "arc_end": "deerPark_dist_truckLiquefied",
                    "dist_capacity": 6.0,
                    "dist_cost_capital": 0.0,
                    "dist_cost_fixed": 0.0,
                    "dist_cost_variable": 18.322821,
                    "dist_flowLimit": 8.0,
                    "dist_h": 46.00019,
                    "source": "montBelvieu",
                    "destination": "deerPark",
                    "destination_class": "dist_truckLiquefied"
                }
            },
            "incoming": {
                "baytown_dist_pipelineLowPurity_TO_montBelvieu_dist_pipelineLowPurity": {
                    "source_class": "baytown_dist_pipelineLowPurity",
                    "arc_end": "montBelvieu_dist_pipelineLowPurity",
                    "dist_capacity": 1.0,
                    "dist_cost_capital": 0.0,
                    "dist_cost_fixed": 3658.0377671999995,
                    "dist_cost_variable": 2.0045800000000003,
                    "dist_flowLimit": 999999.0,
<<<<<<< HEAD
                    "dist_h": 2931.0013900000013,
=======
                    "dist_h": 2931.0013900000004,
>>>>>>> bf18bafc
                    "source": "baytown",
                    "destination": "montBelvieu",
                    "destination_class": "dist_pipelineLowPurity"
                },
                "beaumont_dist_truckLiquefied_TO_montBelvieu_dist_truckLiquefied": {
                    "source_class": "beaumont_dist_truckLiquefied",
                    "arc_end": "montBelvieu_dist_truckLiquefied",
                    "dist_capacity": 69.0,
                    "dist_cost_capital": 0.0,
                    "dist_cost_fixed": 0.0,
                    "dist_cost_variable": 47.903637,
                    "dist_flowLimit": 8.0,
                    "dist_h": 550.00019,
                    "source": "beaumont",
                    "destination": "montBelvieu",
                    "destination_class": "dist_truckLiquefied"
                }
            }
        }
    },
    "baytown": {
        "production": {
            "smrExisting": {
                "prod_capacity": 482.0,
                "prod_utilization": 0.9,
                "prod_h": 433.8,
                "prod_cost_capital": 0.0,
                "prod_cost_fixed": 0.0,
                "prod_cost_variable": 43380.0,
                "prod_e_price": 18740.16,
                "prod_ng_price": 220457.16,
                "h2_tax_credit": 0.0,
                "co2_emissions_rate": 4.05,
                "ccs_capture_rate": 0.55,
                "chec_per_ton": 0.55,
                "prod_checs": 238.59,
                "ccs_retrofit_variable_costs": 107365.50000000001,
                "co2_emitted": 1756.8899999999999,
                "carbon_tax": 0.0,
                "co2_captured": 2147.31,
                "carbon_capture_tax_credit": 107365.5,
                "total_cost": 282577.32
            }
        },
        "conversion": {},
        "consumption": {
            "demandSector_existing": {
                "cons_size": 538.0,
                "cons_h": 538.0,
                "carbon_sensitive_fraction": 0.0,
                "cons_checs": 0.0,
                "cons_price": 5000.0
            }
        },
        "distribution": {
            "local": {
                "center_lowPurity_TO_dist_pipelineLowPurity": {
                    "source_class": "center_lowPurity",
                    "destination_class": "dist_pipelineLowPurity",
                    "dist_capacity": 1.0,
                    "dist_cost_capital": 0.0,
                    "dist_cost_fixed": 0.0,
                    "dist_cost_variable": 0.0,
                    "dist_flowLimit": 99999999.9,
                    "dist_h": 433.8
                },
                "demand_lowPurity_TO_demandSector_existing": {
                    "source_class": "demand_lowPurity",
                    "destination_class": "demandSector_existing",
                    "dist_capacity": 1.0,
                    "dist_cost_capital": 0.0,
                    "dist_cost_fixed": 0.0,
                    "dist_cost_variable": 0.0,
                    "dist_flowLimit": 99999999.9,
                    "dist_h": 538.0
                },
                "dist_pipelineLowPurity_TO_demand_lowPurity": {
                    "source_class": "dist_pipelineLowPurity",
                    "destination_class": "demand_lowPurity",
                    "dist_capacity": 1.0,
                    "dist_cost_capital": 0.0,
                    "dist_cost_fixed": 0.0,
                    "dist_cost_variable": 0.0,
                    "dist_flowLimit": 999999.0,
                    "dist_h": 538.0
                },
                "production_smrExisting_TO_center_lowPurity": {
                    "source_class": "production_smrExisting",
                    "destination_class": "center_lowPurity",
                    "dist_capacity": 1.0,
                    "dist_cost_capital": 0.0,
                    "dist_cost_fixed": 0.0,
                    "dist_cost_variable": 0.0,
                    "dist_flowLimit": 99999999.9,
                    "dist_h": 433.8
                }
            },
            "outgoing": {
                "dist_pipelineLowPurity_TO_montBelvieu_dist_pipelineLowPurity": {
                    "source_class": "dist_pipelineLowPurity",
                    "arc_end": "montBelvieu_dist_pipelineLowPurity",
                    "dist_capacity": 1.0,
                    "dist_cost_capital": 0.0,
                    "dist_cost_fixed": 3658.0377671999995,
                    "dist_cost_variable": 2.0045800000000003,
                    "dist_flowLimit": 999999.0,
<<<<<<< HEAD
                    "dist_h": 2931.0013900000013,
=======
                    "dist_h": 2931.0013900000004,
>>>>>>> bf18bafc
                    "source": "baytown",
                    "destination": "montBelvieu",
                    "destination_class": "dist_pipelineLowPurity"
                }
            },
            "incoming": {
                "laPorte_dist_pipelineLowPurity_TO_baytown_dist_pipelineLowPurity": {
                    "source_class": "laPorte_dist_pipelineLowPurity",
                    "arc_end": "baytown_dist_pipelineLowPurity",
                    "dist_capacity": 1.0,
                    "dist_cost_capital": 16445296.799999999,
                    "dist_cost_fixed": 2253.0056615999997,
                    "dist_cost_variable": 1.11418,
                    "dist_flowLimit": 999999.0,
                    "dist_h": 3035.201390000001,
                    "source": "laPorte",
                    "destination": "baytown",
                    "destination_class": "dist_pipelineLowPurity"
                }
            }
        }
    },
    "portArthur": {
        "production": {
            "smrExisting": {
                "prod_capacity": 1927.0,
                "prod_utilization": 0.9,
                "prod_h": 1734.3,
                "prod_cost_capital": 0.0,
                "prod_cost_fixed": 0.0,
                "prod_cost_variable": 173430.0,
                "prod_e_price": 56191.31999999999,
                "prod_ng_price": 981527.0850000001,
                "h2_tax_credit": 0.0,
                "co2_emissions_rate": 4.05,
                "ccs_capture_rate": 0.55,
                "chec_per_ton": 0.55,
                "prod_checs": 953.865,
                "ccs_retrofit_variable_costs": 429239.25,
                "co2_emitted": 7023.914999999999,
                "carbon_tax": 0.0,
                "co2_captured": 8584.785,
                "carbon_capture_tax_credit": 429239.25,
                "total_cost": 1211148.405
            }
        },
        "conversion": {
            "purification": {
                "conv_capacity": 1631.5791473684214,
                "conv_cost_capital": 417600.0,
                "conv_cost_fixed": 0.0,
                "conv_cost_variable": 0,
                "conv_e_price": 97.2,
                "conv_utilization": 0.95,
                "fuelStation_cost_capital_subsidy": "n/a"
            }
        },
        "consumption": {
            "demandSector_existing": {
                "cons_size": 538.0,
                "cons_h": 538.0,
                "carbon_sensitive_fraction": 0.0,
                "cons_checs": 0.0,
                "cons_price": 5000.0
            }
        },
        "distribution": {
            "local": {
                "center_highPurity_TO_dist_pipelineHighPurity": {
                    "source_class": "center_highPurity",
                    "destination_class": "dist_pipelineHighPurity",
                    "dist_capacity": 1.0,
                    "dist_cost_capital": 0.0,
                    "dist_cost_fixed": 0.0,
                    "dist_cost_variable": 0.0,
                    "dist_flowLimit": 99999999.9,
                    "dist_h": 1550.0001900000004
                },
                "center_lowPurity_TO_converter_purification": {
                    "source_class": "center_lowPurity",
                    "destination_class": "converter_purification",
                    "dist_capacity": 1.0,
                    "dist_cost_capital": 0.0,
                    "dist_cost_fixed": 0.0,
                    "dist_cost_variable": 0.0,
                    "dist_flowLimit": 99999999.9,
                    "dist_h": 1550.0001900000004
                },
                "center_lowPurity_TO_dist_pipelineLowPurity": {
                    "source_class": "center_lowPurity",
                    "destination_class": "dist_pipelineLowPurity",
                    "dist_capacity": 1.0,
                    "dist_cost_capital": 0.0,
                    "dist_cost_fixed": 0.0,
                    "dist_cost_variable": 0.0,
                    "dist_flowLimit": 99999999.9,
                    "dist_h": 184.29980999999952
                },
                "converter_purification_TO_center_highPurity": {
                    "source_class": "converter_purification",
                    "destination_class": "center_highPurity",
                    "dist_capacity": 1.0,
                    "dist_cost_capital": 0.0,
                    "dist_cost_fixed": 0.0,
                    "dist_cost_variable": 0.0,
                    "dist_flowLimit": 99999999.9,
                    "dist_h": 1550.0001900000004
                },
                "demand_lowPurity_TO_demandSector_existing": {
                    "source_class": "demand_lowPurity",
                    "destination_class": "demandSector_existing",
                    "dist_capacity": 1.0,
                    "dist_cost_capital": 0.0,
                    "dist_cost_fixed": 0.0,
                    "dist_cost_variable": 0.0,
                    "dist_flowLimit": 99999999.9,
                    "dist_h": 538.0
                },
                "dist_pipelineLowPurity_TO_demand_lowPurity": {
                    "source_class": "dist_pipelineLowPurity",
                    "destination_class": "demand_lowPurity",
                    "dist_capacity": 1.0,
                    "dist_cost_capital": 0.0,
                    "dist_cost_fixed": 0.0,
                    "dist_cost_variable": 0.0,
                    "dist_flowLimit": 999999.0,
                    "dist_h": 538.0
                },
                "production_smrExisting_TO_center_lowPurity": {
                    "source_class": "production_smrExisting",
                    "destination_class": "center_lowPurity",
                    "dist_capacity": 1.0,
                    "dist_cost_capital": 0.0,
                    "dist_cost_fixed": 0.0,
                    "dist_cost_variable": 0.0,
                    "dist_flowLimit": 99999999.9,
                    "dist_h": 1734.3
                }
            },
            "outgoing": {
                "dist_pipelineHighPurity_TO_beaumont_dist_pipelineHighPurity": {
                    "source_class": "dist_pipelineHighPurity",
                    "arc_end": "beaumont_dist_pipelineHighPurity",
                    "dist_capacity": 1.0,
                    "dist_cost_capital": 26965597.799999997,
                    "dist_cost_fixed": 3694.2868986,
                    "dist_cost_variable": 2.8625900000000004,
                    "dist_flowLimit": 999999.0,
                    "dist_h": 1550.0001900000004,
                    "source": "portArthur",
                    "destination": "beaumont",
                    "destination_class": "dist_pipelineHighPurity"
                },
                "dist_pipelineLowPurity_TO_beaumont_dist_pipelineLowPurity": {
                    "source_class": "dist_pipelineLowPurity",
                    "arc_end": "beaumont_dist_pipelineLowPurity",
                    "dist_capacity": 1.0,
                    "dist_cost_capital": 0.0,
                    "dist_cost_fixed": 3694.2868986,
                    "dist_cost_variable": 2.8625900000000004,
                    "dist_flowLimit": 999999.0,
                    "dist_h": 538.0,
                    "source": "portArthur",
                    "destination": "beaumont",
                    "destination_class": "dist_pipelineLowPurity"
                },
                "dist_pipelineLowPurity_TO_orange_dist_pipelineLowPurity": {
                    "source_class": "dist_pipelineLowPurity",
                    "arc_end": "orange_dist_pipelineLowPurity",
                    "dist_capacity": 1.0,
                    "dist_cost_capital": 0.0,
                    "dist_cost_fixed": 4213.2579138,
                    "dist_cost_variable": 3.03291,
                    "dist_flowLimit": 999999.0,
                    "dist_h": 538.0,
                    "source": "portArthur",
                    "destination": "orange",
                    "destination_class": "dist_pipelineLowPurity"
                }
            },
            "incoming": {
                "montBelvieu_dist_pipelineLowPurity_TO_portArthur_dist_pipelineLowPurity": {
                    "source_class": "montBelvieu_dist_pipelineLowPurity",
                    "arc_end": "portArthur_dist_pipelineLowPurity",
                    "dist_capacity": 1.0,
                    "dist_cost_capital": 0.0,
                    "dist_cost_fixed": 15573.056327999999,
                    "dist_cost_variable": 10.077300000000001,
                    "dist_flowLimit": 999999.0,
                    "dist_h": 1429.7001900000007,
                    "source": "montBelvieu",
                    "destination": "portArthur",
                    "destination_class": "dist_pipelineLowPurity"
                }
            }
        }
    },
    "medicalCenter": {
        "production": {},
        "conversion": {},
        "consumption": {},
        "distribution": {
            "local": {},
            "outgoing": {},
            "incoming": {}
        }
    },
    "beaumont": {
        "production": {},
        "conversion": {
            "liquefaction": {
                "conv_capacity": 1631.5791473684214,
                "conv_cost_capital": 1344000.0,
                "conv_cost_fixed": 0.0,
                "conv_cost_variable": 0,
                "conv_e_price": 561.6,
                "conv_utilization": 0.95,
                "fuelStation_cost_capital_subsidy": "n/a"
            },
            "terminalLiquid": {
                "conv_capacity": 1823.5296352941182,
                "conv_cost_capital": 822500.0,
                "conv_cost_fixed": 203.0,
                "conv_cost_variable": 0,
                "conv_e_price": 0.0,
                "conv_utilization": 0.85,
                "fuelStation_cost_capital_subsidy": "n/a"
            }
        },
        "consumption": {
            "demandSector_existing": {
                "cons_size": 538.0,
                "cons_h": 538.0,
                "carbon_sensitive_fraction": 0.0,
                "cons_checs": 0.0,
                "cons_price": 5000.0
            }
        },
        "distribution": {
            "local": {
                "center_highPurity_TO_converter_liquefaction": {
                    "source_class": "center_highPurity",
                    "destination_class": "converter_liquefaction",
                    "dist_capacity": 1.0,
                    "dist_cost_capital": 0.0,
                    "dist_cost_fixed": 0.0,
                    "dist_cost_variable": 0.0,
                    "dist_flowLimit": 99999999.9,
                    "dist_h": 1550.0001900000004
                },
                "converter_liquefaction_TO_converter_terminalLiquid": {
                    "source_class": "converter_liquefaction",
                    "destination_class": "converter_terminalLiquid",
                    "dist_capacity": 1.0,
                    "dist_cost_capital": 0.0,
                    "dist_cost_fixed": 0.0,
                    "dist_cost_variable": 0.0,
                    "dist_flowLimit": 99999999.9,
                    "dist_h": 1550.0001900000004
                },
                "converter_terminalLiquid_TO_dist_truckLiquefied": {
                    "source_class": "converter_terminalLiquid",
                    "destination_class": "dist_truckLiquefied",
                    "dist_capacity": 195.0,
                    "dist_cost_capital": 0.0,
                    "dist_cost_fixed": 97.426,
                    "dist_cost_variable": 0.0,
                    "dist_flowLimit": 99999999.9,
                    "dist_h": 1550.0001900000004
                },
                "demand_lowPurity_TO_demandSector_existing": {
                    "source_class": "demand_lowPurity",
                    "destination_class": "demandSector_existing",
                    "dist_capacity": 1.0,
                    "dist_cost_capital": 0.0,
                    "dist_cost_fixed": 0.0,
                    "dist_cost_variable": 0.0,
                    "dist_flowLimit": 99999999.9,
                    "dist_h": 538.0
                },
                "dist_pipelineHighPurity_TO_center_highPurity": {
                    "source_class": "dist_pipelineHighPurity",
                    "destination_class": "center_highPurity",
                    "dist_capacity": 1.0,
                    "dist_cost_capital": 0.0,
                    "dist_cost_fixed": 0.0,
                    "dist_cost_variable": 0.0,
                    "dist_flowLimit": 99999999.9,
                    "dist_h": 1550.0001900000004
                },
                "dist_pipelineLowPurity_TO_demand_lowPurity": {
                    "source_class": "dist_pipelineLowPurity",
                    "destination_class": "demand_lowPurity",
                    "dist_capacity": 1.0,
                    "dist_cost_capital": 0.0,
                    "dist_cost_fixed": 0.0,
                    "dist_cost_variable": 0.0,
                    "dist_flowLimit": 999999.0,
                    "dist_h": 538.0
                }
            },
            "outgoing": {
                "dist_truckLiquefied_TO_montBelvieu_dist_truckLiquefied": {
                    "source_class": "dist_truckLiquefied",
                    "arc_end": "montBelvieu_dist_truckLiquefied",
                    "dist_capacity": 69.0,
                    "dist_cost_capital": 0.0,
                    "dist_cost_fixed": 0.0,
                    "dist_cost_variable": 47.903637,
                    "dist_flowLimit": 8.0,
                    "dist_h": 550.00019,
                    "source": "beaumont",
                    "destination": "montBelvieu",
                    "destination_class": "dist_truckLiquefied"
                },
                "dist_truckLiquefied_TO_orange_dist_truckLiquefied": {
                    "source_class": "dist_truckLiquefied",
                    "arc_end": "orange_dist_truckLiquefied",
                    "dist_capacity": 63.0,
                    "dist_cost_capital": 0.0,
                    "dist_cost_fixed": 0.0,
                    "dist_cost_variable": 20.017857000000003,
                    "dist_flowLimit": 8.0,
                    "dist_h": 500.0,
                    "source": "beaumont",
                    "destination": "orange",
                    "destination_class": "dist_truckLiquefied"
                },
                "dist_truckLiquefied_TO_texarkana_dist_truckLiquefied": {
                    "source_class": "dist_truckLiquefied",
                    "arc_end": "texarkana_dist_truckLiquefied",
                    "dist_capacity": 63.0,
                    "dist_cost_capital": 0.0,
                    "dist_cost_fixed": 0.0,
                    "dist_cost_variable": 214.62279,
                    "dist_flowLimit": 8.0,
                    "dist_h": 500.0000000000004,
                    "source": "beaumont",
                    "destination": "texarkana",
                    "destination_class": "dist_truckLiquefied"
                }
            },
            "incoming": {
                "portArthur_dist_pipelineHighPurity_TO_beaumont_dist_pipelineHighPurity": {
                    "source_class": "portArthur_dist_pipelineHighPurity",
                    "arc_end": "beaumont_dist_pipelineHighPurity",
                    "dist_capacity": 1.0,
                    "dist_cost_capital": 26965597.799999997,
                    "dist_cost_fixed": 3694.2868986,
                    "dist_cost_variable": 2.8625900000000004,
                    "dist_flowLimit": 999999.0,
                    "dist_h": 1550.0001900000004,
                    "source": "portArthur",
                    "destination": "beaumont",
                    "destination_class": "dist_pipelineHighPurity"
                },
                "portArthur_dist_pipelineLowPurity_TO_beaumont_dist_pipelineLowPurity": {
                    "source_class": "portArthur_dist_pipelineLowPurity",
                    "arc_end": "beaumont_dist_pipelineLowPurity",
                    "dist_capacity": 1.0,
                    "dist_cost_capital": 0.0,
                    "dist_cost_fixed": 3694.2868986,
                    "dist_cost_variable": 2.8625900000000004,
                    "dist_flowLimit": 999999.0,
                    "dist_h": 538.0,
                    "source": "portArthur",
                    "destination": "beaumont",
                    "destination_class": "dist_pipelineLowPurity"
                }
            }
        }
    },
    "orange": {
        "production": {},
        "conversion": {
            "fuelDispenserLiquid": {
                "conv_capacity": 833.3333333333334,
                "conv_cost_capital": 4530500.0,
                "conv_cost_fixed": 1230.0,
                "conv_cost_variable": 0,
                "conv_e_price": 49.98,
                "conv_utilization": 0.6,
                "fuelStation_cost_capital_subsidy": 377541666.66666657
            }
        },
        "consumption": {
            "demandSector_existing": {
                "cons_size": 538.0,
                "cons_h": 538.0,
                "carbon_sensitive_fraction": 0.0,
                "cons_checs": 0.0,
                "cons_price": 5000.0
            },
            "demandSector_transportationFuel": {
                "cons_size": 500.0,
                "cons_h": 500.0,
                "carbon_sensitive_fraction": 0.25,
                "cons_checs": 125.0,
<<<<<<< HEAD
                "cons_price": 10000.0
=======
                "cons_price": 13000.0,
                "cons_size": 125.0
>>>>>>> bf18bafc
            }
        },
        "distribution": {
            "local": {
                "converter_fuelDispenserLiquid_TO_demand_fuelStation": {
                    "source_class": "converter_fuelDispenserLiquid",
                    "destination_class": "demand_fuelStation",
                    "dist_capacity": 1.0,
                    "dist_cost_capital": 0.0,
                    "dist_cost_fixed": 0.0,
                    "dist_cost_variable": 0.0,
                    "dist_flowLimit": 99999999.9,
                    "dist_h": 500.0
                },
                "demand_fuelStation_TO_demandSector_transportationFuel": {
                    "source_class": "demand_fuelStation",
                    "destination_class": "demandSector_transportationFuel",
                    "dist_capacity": 1.0,
                    "dist_cost_capital": 0.0,
                    "dist_cost_fixed": 0.0,
                    "dist_cost_variable": 0.0,
                    "dist_flowLimit": 99999999.9,
                    "dist_h": 500.0
                },
                "demand_lowPurity_TO_demandSector_existing": {
                    "source_class": "demand_lowPurity",
                    "destination_class": "demandSector_existing",
                    "dist_capacity": 1.0,
                    "dist_cost_capital": 0.0,
                    "dist_cost_fixed": 0.0,
                    "dist_cost_variable": 0.0,
                    "dist_flowLimit": 99999999.9,
                    "dist_h": 538.0
                },
                "dist_pipelineLowPurity_TO_demand_lowPurity": {
                    "source_class": "dist_pipelineLowPurity",
                    "destination_class": "demand_lowPurity",
                    "dist_capacity": 1.0,
                    "dist_cost_capital": 0.0,
                    "dist_cost_fixed": 0.0,
                    "dist_cost_variable": 0.0,
                    "dist_flowLimit": 999999.0,
                    "dist_h": 538.0
                },
                "dist_truckLiquefied_TO_converter_fuelDispenserLiquid": {
                    "source_class": "dist_truckLiquefied",
                    "destination_class": "converter_fuelDispenserLiquid",
                    "dist_capacity": 63.0,
                    "dist_cost_capital": 0.0,
                    "dist_cost_fixed": 0.0,
                    "dist_cost_variable": 0.0,
                    "dist_flowLimit": 8.0,
                    "dist_h": 500.0
                }
            },
            "outgoing": {},
            "incoming": {
                "beaumont_dist_truckLiquefied_TO_orange_dist_truckLiquefied": {
                    "source_class": "beaumont_dist_truckLiquefied",
                    "arc_end": "orange_dist_truckLiquefied",
                    "dist_capacity": 63.0,
                    "dist_cost_capital": 0.0,
                    "dist_cost_fixed": 0.0,
                    "dist_cost_variable": 20.017857000000003,
                    "dist_flowLimit": 8.0,
                    "dist_h": 500.0,
                    "source": "beaumont",
                    "destination": "orange",
                    "destination_class": "dist_truckLiquefied"
                },
                "portArthur_dist_pipelineLowPurity_TO_orange_dist_pipelineLowPurity": {
                    "source_class": "portArthur_dist_pipelineLowPurity",
                    "arc_end": "orange_dist_pipelineLowPurity",
                    "dist_capacity": 1.0,
                    "dist_cost_capital": 0.0,
                    "dist_cost_fixed": 4213.2579138,
                    "dist_cost_variable": 3.03291,
                    "dist_flowLimit": 999999.0,
                    "dist_h": 538.0,
                    "source": "portArthur",
                    "destination": "orange",
                    "destination_class": "dist_pipelineLowPurity"
                }
            }
        }
    },
    "elPaso": {
        "production": {
            "smr": {
                "prod_capacity": 1111.111111110335,
                "prod_utilization": 0.9,
                "prod_h": 999.9999999993015,
                "prod_cost_capital": 74106.87343027192,
                "prod_cost_fixed": 51099.99999996431,
                "prod_cost_variable": 89999.99999993714,
                "prod_e_price": 30352.499999978798,
                "prod_ng_price": 524999.9999996333,
                "h2_tax_credit": 0.0,
                "co2_emissions_rate": 9.0,
                "ccs_capture_rate": 0.0,
                "chec_per_ton": 0.0,
                "prod_checs": 0.0,
                "ccs_retrofit_variable_costs": 0.0,
                "co2_emitted": 8999.999999993714,
                "carbon_tax": 0.0,
                "co2_captured": 0.0,
                "carbon_capture_tax_credit": 0.0,
                "total_cost": 770559.3734297855
            }
        },
        "conversion": {
            "fuelDispenserLiquid": {
                "conv_capacity": 833.3333333333334,
                "conv_cost_capital": 4033250.0,
                "conv_cost_fixed": 1095.0,
                "conv_cost_variable": 0,
                "conv_e_price": 29.82,
                "conv_utilization": 0.6,
                "fuelStation_cost_capital_subsidy": 336104166.66666657
            },
            "liquefaction": {
                "conv_capacity": 1052.6315789473683,
                "conv_cost_capital": 1401600.0,
                "conv_cost_fixed": 0.0,
                "conv_cost_variable": 0,
                "conv_e_price": 383.4,
                "conv_utilization": 0.95,
                "fuelStation_cost_capital_subsidy": "n/a"
            },
            "purification": {
                "conv_capacity": 1052.6315789473683,
                "conv_cost_capital": 350400.0,
                "conv_cost_fixed": 0.0,
                "conv_cost_variable": 0,
                "conv_e_price": 95.85,
                "conv_utilization": 0.95,
                "fuelStation_cost_capital_subsidy": "n/a"
            },
            "terminalLiquid": {
                "conv_capacity": 1176.4705882352941,
                "conv_cost_capital": 857750.0,
                "conv_cost_fixed": 211.7,
                "conv_cost_variable": 0,
                "conv_e_price": 0.0,
                "conv_utilization": 0.85,
                "fuelStation_cost_capital_subsidy": "n/a"
            }
        },
        "consumption": {
            "demandSector_transportationFuel": {
                "cons_size": 500.0,
                "cons_h": 500.0,
                "carbon_sensitive_fraction": 0.25,
                "cons_checs": 125.0,
<<<<<<< HEAD
                "cons_price": 10000.0
=======
                "cons_price": 13000.0,
                "cons_size": 125.0
>>>>>>> bf18bafc
            }
        },
        "distribution": {
            "local": {
                "center_highPurity_TO_converter_liquefaction": {
                    "source_class": "center_highPurity",
                    "destination_class": "converter_liquefaction",
                    "dist_capacity": 1.0,
                    "dist_cost_capital": 0.0,
                    "dist_cost_fixed": 0.0,
                    "dist_cost_variable": 0.0,
                    "dist_flowLimit": 99999999.9,
                    "dist_h": 1000.0
                },
                "center_lowPurity_TO_converter_purification": {
                    "source_class": "center_lowPurity",
                    "destination_class": "converter_purification",
                    "dist_capacity": 1.0,
                    "dist_cost_capital": 0.0,
                    "dist_cost_fixed": 0.0,
                    "dist_cost_variable": 0.0,
                    "dist_flowLimit": 99999999.9,
                    "dist_h": 1000.0
                },
                "converter_fuelDispenserLiquid_TO_demand_fuelStation": {
                    "source_class": "converter_fuelDispenserLiquid",
                    "destination_class": "demand_fuelStation",
                    "dist_capacity": 1.0,
                    "dist_cost_capital": 0.0,
                    "dist_cost_fixed": 0.0,
                    "dist_cost_variable": 0.0,
                    "dist_flowLimit": 99999999.9,
                    "dist_h": 500.0
                },
                "converter_liquefaction_TO_converter_terminalLiquid": {
                    "source_class": "converter_liquefaction",
                    "destination_class": "converter_terminalLiquid",
                    "dist_capacity": 1.0,
                    "dist_cost_capital": 0.0,
                    "dist_cost_fixed": 0.0,
                    "dist_cost_variable": 0.0,
                    "dist_flowLimit": 99999999.9,
                    "dist_h": 1000.0
                },
                "converter_purification_TO_center_highPurity": {
                    "source_class": "converter_purification",
                    "destination_class": "center_highPurity",
                    "dist_capacity": 1.0,
                    "dist_cost_capital": 0.0,
                    "dist_cost_fixed": 0.0,
                    "dist_cost_variable": 0.0,
                    "dist_flowLimit": 99999999.9,
                    "dist_h": 1000.0
                },
                "converter_terminalLiquid_TO_dist_truckLiquefied": {
                    "source_class": "converter_terminalLiquid",
                    "destination_class": "dist_truckLiquefied",
                    "dist_capacity": 126.0,
                    "dist_cost_capital": 0.0,
                    "dist_cost_fixed": 101.6014,
                    "dist_cost_variable": 0.0,
                    "dist_flowLimit": 99999999.9,
                    "dist_h": 1000.0
                },
                "demand_fuelStation_TO_demandSector_transportationFuel": {
                    "source_class": "demand_fuelStation",
                    "destination_class": "demandSector_transportationFuel",
                    "dist_capacity": 1.0,
                    "dist_cost_capital": 0.0,
                    "dist_cost_fixed": 0.0,
                    "dist_cost_variable": 0.0,
                    "dist_flowLimit": 99999999.9,
                    "dist_h": 500.0
                },
                "dist_truckLiquefied_TO_converter_fuelDispenserLiquid": {
                    "source_class": "dist_truckLiquefied",
                    "destination_class": "converter_fuelDispenserLiquid",
                    "dist_capacity": 63.0,
                    "dist_cost_capital": 0.0,
                    "dist_cost_fixed": 0.0,
                    "dist_cost_variable": 0.0,
                    "dist_flowLimit": 8.0,
                    "dist_h": 500.0
                },
                "production_smr_TO_center_lowPurity": {
                    "source_class": "production_smr",
                    "destination_class": "center_lowPurity",
                    "dist_capacity": 1.0,
                    "dist_cost_capital": 0.0,
                    "dist_cost_fixed": 0.0,
                    "dist_cost_variable": 0.0,
                    "dist_flowLimit": 99999999.9,
                    "dist_h": 999.9999999993015
                }
            },
            "outgoing": {
                "dist_truckLiquefied_TO_vanHorn_dist_truckLiquefied": {
                    "source_class": "dist_truckLiquefied",
                    "arc_end": "vanHorn_dist_truckLiquefied",
                    "dist_capacity": 63.0,
                    "dist_cost_capital": 0.0,
                    "dist_cost_fixed": 0.0,
                    "dist_cost_variable": 99.437658,
                    "dist_flowLimit": 8.0,
                    "dist_h": 500.0,
                    "source": "elPaso",
                    "destination": "vanHorn",
                    "destination_class": "dist_truckLiquefied"
                }
            },
            "incoming": {}
        }
    },
    "vanHorn": {
        "production": {},
        "conversion": {
            "fuelDispenserLiquid": {
                "conv_capacity": 833.3333333333334,
                "conv_cost_capital": 4199000.0,
                "conv_cost_fixed": 1140.0,
                "conv_cost_variable": 0,
                "conv_e_price": 49.559999999999995,
                "conv_utilization": 0.6,
                "fuelStation_cost_capital_subsidy": 349916666.66666657
            }
        },
        "consumption": {
            "demandSector_transportationFuel": {
                "cons_size": 500.0,
                "cons_h": 500.0,
                "carbon_sensitive_fraction": 0.25,
                "cons_checs": 125.0,
<<<<<<< HEAD
                "cons_price": 10000.0
=======
                "cons_price": 13000.0,
                "cons_size": 125.0
>>>>>>> bf18bafc
            }
        },
        "distribution": {
            "local": {
                "converter_fuelDispenserLiquid_TO_demand_fuelStation": {
                    "source_class": "converter_fuelDispenserLiquid",
                    "destination_class": "demand_fuelStation",
                    "dist_capacity": 1.0,
                    "dist_cost_capital": 0.0,
                    "dist_cost_fixed": 0.0,
                    "dist_cost_variable": 0.0,
                    "dist_flowLimit": 99999999.9,
                    "dist_h": 500.0
                },
                "demand_fuelStation_TO_demandSector_transportationFuel": {
                    "source_class": "demand_fuelStation",
                    "destination_class": "demandSector_transportationFuel",
                    "dist_capacity": 1.0,
                    "dist_cost_capital": 0.0,
                    "dist_cost_fixed": 0.0,
                    "dist_cost_variable": 0.0,
                    "dist_flowLimit": 99999999.9,
                    "dist_h": 500.0
                },
                "dist_truckLiquefied_TO_converter_fuelDispenserLiquid": {
                    "source_class": "dist_truckLiquefied",
                    "destination_class": "converter_fuelDispenserLiquid",
                    "dist_capacity": 63.0,
                    "dist_cost_capital": 0.0,
                    "dist_cost_fixed": 0.0,
                    "dist_cost_variable": 0.0,
                    "dist_flowLimit": 8.0,
                    "dist_h": 500.0
                }
            },
            "outgoing": {},
            "incoming": {
                "elPaso_dist_truckLiquefied_TO_vanHorn_dist_truckLiquefied": {
                    "source_class": "elPaso_dist_truckLiquefied",
                    "arc_end": "vanHorn_dist_truckLiquefied",
                    "dist_capacity": 63.0,
                    "dist_cost_capital": 0.0,
                    "dist_cost_fixed": 0.0,
                    "dist_cost_variable": 99.437658,
                    "dist_flowLimit": 8.0,
                    "dist_h": 500.0,
                    "source": "elPaso",
                    "destination": "vanHorn",
                    "destination_class": "dist_truckLiquefied"
                }
            }
        }
    },
    "sonora": {
        "production": {},
        "conversion": {
            "fuelDispenserLiquid": {
                "conv_capacity": 833.3333333333337,
                "conv_cost_capital": 6188000.000000001,
                "conv_cost_fixed": 1680.0000000000002,
                "conv_cost_variable": 0,
                "conv_e_price": 31.5,
                "conv_utilization": 0.6,
                "fuelStation_cost_capital_subsidy": 515666666.6666669
            }
        },
        "consumption": {
            "demandSector_transportationFuel": {
<<<<<<< HEAD
                "cons_size": 500.0,
                "cons_h": 500.0000000000002,
                "carbon_sensitive_fraction": 0.25,
                "cons_checs": 125.00000000000006,
                "cons_price": 10000.0
=======
                "cons_carbonSensitive": 0,
                "cons_h": 375.0,
                "cons_checs": 0.0,
                "cons_price": 10000.0,
                "cons_size": 375.0
            },
            "demandSector_transportationFuel_carbonSensitive": {
                "cons_carbonSensitive": 1,
                "cons_h": 125.0,
                "cons_checs": 125.0,
                "cons_price": 13000.0,
                "cons_size": 125.0
>>>>>>> bf18bafc
            }
        },
        "distribution": {
            "local": {
                "converter_fuelDispenserLiquid_TO_demand_fuelStation": {
                    "source_class": "converter_fuelDispenserLiquid",
                    "destination_class": "demand_fuelStation",
                    "dist_capacity": 1.0,
                    "dist_cost_capital": 0.0,
                    "dist_cost_fixed": 0.0,
                    "dist_cost_variable": 0.0,
                    "dist_flowLimit": 99999999.9,
                    "dist_h": 500.0000000000002
                },
                "demand_fuelStation_TO_demandSector_transportationFuel": {
                    "source_class": "demand_fuelStation",
                    "destination_class": "demandSector_transportationFuel",
                    "dist_capacity": 1.0,
                    "dist_cost_capital": 0.0,
                    "dist_cost_fixed": 0.0,
                    "dist_cost_variable": 0.0,
                    "dist_flowLimit": 99999999.9,
                    "dist_h": 500.0000000000002
                },
                "dist_truckLiquefied_TO_converter_fuelDispenserLiquid": {
                    "source_class": "dist_truckLiquefied",
                    "destination_class": "converter_fuelDispenserLiquid",
                    "dist_capacity": 63.0,
                    "dist_cost_capital": 0.0,
                    "dist_cost_fixed": 0.0,
                    "dist_cost_variable": 0.0,
                    "dist_flowLimit": 8.0,
                    "dist_h": 500.0000000000002
                }
            },
            "outgoing": {},
            "incoming": {
                "abilene_dist_truckLiquefied_TO_sonora_dist_truckLiquefied": {
                    "source_class": "abilene_dist_truckLiquefied",
                    "arc_end": "sonora_dist_truckLiquefied",
                    "dist_capacity": 63.0,
                    "dist_cost_capital": 0.0,
                    "dist_cost_fixed": 0.0,
                    "dist_cost_variable": 127.495563,
                    "dist_flowLimit": 8.0,
                    "dist_h": 500.0000000000002,
                    "source": "abilene",
                    "destination": "sonora",
                    "destination_class": "dist_truckLiquefied"
                }
            }
        }
    },
    "midland": {
        "production": {},
        "conversion": {
            "fuelDispenserLiquid": {
                "conv_capacity": 833.3333333333334,
                "conv_cost_capital": 4420000.0,
                "conv_cost_fixed": 1200.0,
                "conv_cost_variable": 0,
                "conv_e_price": 43.68,
                "conv_utilization": 0.6,
                "fuelStation_cost_capital_subsidy": 368333333.33333325
            }
        },
        "consumption": {
            "demandSector_transportationFuel": {
                "cons_size": 500.0,
                "cons_h": 500.0,
                "carbon_sensitive_fraction": 0.25,
                "cons_checs": 125.0,
<<<<<<< HEAD
                "cons_price": 10000.0
=======
                "cons_price": 13000.0,
                "cons_size": 125.0
>>>>>>> bf18bafc
            }
        },
        "distribution": {
            "local": {
                "converter_fuelDispenserLiquid_TO_demand_fuelStation": {
                    "source_class": "converter_fuelDispenserLiquid",
                    "destination_class": "demand_fuelStation",
                    "dist_capacity": 1.0,
                    "dist_cost_capital": 0.0,
                    "dist_cost_fixed": 0.0,
                    "dist_cost_variable": 0.0,
                    "dist_flowLimit": 99999999.9,
                    "dist_h": 500.0
                },
                "demand_fuelStation_TO_demandSector_transportationFuel": {
                    "source_class": "demand_fuelStation",
                    "destination_class": "demandSector_transportationFuel",
                    "dist_capacity": 1.0,
                    "dist_cost_capital": 0.0,
                    "dist_cost_fixed": 0.0,
                    "dist_cost_variable": 0.0,
                    "dist_flowLimit": 99999999.9,
                    "dist_h": 500.0
                },
                "dist_truckLiquefied_TO_converter_fuelDispenserLiquid": {
                    "source_class": "dist_truckLiquefied",
                    "destination_class": "converter_fuelDispenserLiquid",
                    "dist_capacity": 63.0,
                    "dist_cost_capital": 0.0,
                    "dist_cost_fixed": 0.0,
                    "dist_cost_variable": 0.0,
                    "dist_flowLimit": 8.0,
                    "dist_h": 500.0
                }
            },
            "outgoing": {},
            "incoming": {
                "abilene_dist_truckLiquefied_TO_midland_dist_truckLiquefied": {
                    "source_class": "abilene_dist_truckLiquefied",
                    "arc_end": "midland_dist_truckLiquefied",
                    "dist_capacity": 63.0,
                    "dist_cost_capital": 0.0,
                    "dist_cost_fixed": 0.0,
                    "dist_cost_variable": 121.073031,
                    "dist_flowLimit": 8.0,
                    "dist_h": 500.0,
                    "source": "abilene",
                    "destination": "midland",
                    "destination_class": "dist_truckLiquefied"
                }
            }
        }
    },
    "abilene": {
        "production": {
            "smr": {
                "prod_capacity": 3333.3333333333335,
                "prod_utilization": 0.9,
                "prod_h": 3000.0,
                "prod_cost_capital": 268002.9395288418,
                "prod_cost_fixed": 184800.0,
                "prod_cost_variable": 270000.0,
                "prod_e_price": 93622.5,
                "prod_ng_price": 1164843.75,
                "h2_tax_credit": 0.0,
                "co2_emissions_rate": 9.0,
                "ccs_capture_rate": 0.0,
                "chec_per_ton": 0.0,
                "prod_checs": 0.0,
                "ccs_retrofit_variable_costs": 0.0,
                "co2_emitted": 27000.0,
                "carbon_tax": 0.0,
                "co2_captured": 0.0,
                "carbon_capture_tax_credit": 0.0,
                "total_cost": 1981269.1895288418
            }
        },
        "conversion": {
            "fuelDispenserLiquid": {
                "conv_capacity": 833.3333333333334,
                "conv_cost_capital": 4862000.0,
                "conv_cost_fixed": 1320.0,
                "conv_cost_variable": 0,
                "conv_e_price": 30.66,
                "conv_utilization": 0.6,
                "fuelStation_cost_capital_subsidy": 405166666.66666657
            },
            "liquefaction": {
                "conv_capacity": 3157.894736842105,
                "conv_cost_capital": 1689600.0,
                "conv_cost_fixed": 0.0,
                "conv_cost_variable": 0,
                "conv_e_price": 394.2,
                "conv_utilization": 0.95,
                "fuelStation_cost_capital_subsidy": "n/a"
            },
            "purification": {
                "conv_capacity": 3157.894736842105,
                "conv_cost_capital": 422400.0,
                "conv_cost_fixed": 0.0,
                "conv_cost_variable": 0,
                "conv_e_price": 98.55,
                "conv_utilization": 0.95,
                "fuelStation_cost_capital_subsidy": "n/a"
            },
            "terminalLiquid": {
                "conv_capacity": 3529.4117647058824,
                "conv_cost_capital": 1034000.0,
                "conv_cost_fixed": 255.2,
                "conv_cost_variable": 0,
                "conv_e_price": 0.0,
                "conv_utilization": 0.85,
                "fuelStation_cost_capital_subsidy": "n/a"
            }
        },
        "consumption": {
            "demandSector_transportationFuel": {
                "cons_size": 500.0,
                "cons_h": 500.0,
                "carbon_sensitive_fraction": 0.25,
                "cons_checs": 125.0,
<<<<<<< HEAD
                "cons_price": 10000.0
=======
                "cons_price": 13000.0,
                "cons_size": 125.0
>>>>>>> bf18bafc
            }
        },
        "distribution": {
            "local": {
                "center_highPurity_TO_converter_liquefaction": {
                    "source_class": "center_highPurity",
                    "destination_class": "converter_liquefaction",
                    "dist_capacity": 1.0,
                    "dist_cost_capital": 0.0,
                    "dist_cost_fixed": 0.0,
                    "dist_cost_variable": 0.0,
                    "dist_flowLimit": 99999999.9,
                    "dist_h": 3000.0
                },
                "center_lowPurity_TO_converter_purification": {
                    "source_class": "center_lowPurity",
                    "destination_class": "converter_purification",
                    "dist_capacity": 1.0,
                    "dist_cost_capital": 0.0,
                    "dist_cost_fixed": 0.0,
                    "dist_cost_variable": 0.0,
                    "dist_flowLimit": 99999999.9,
                    "dist_h": 3000.0
                },
                "converter_fuelDispenserLiquid_TO_demand_fuelStation": {
                    "source_class": "converter_fuelDispenserLiquid",
                    "destination_class": "demand_fuelStation",
                    "dist_capacity": 1.0,
                    "dist_cost_capital": 0.0,
                    "dist_cost_fixed": 0.0,
                    "dist_cost_variable": 0.0,
                    "dist_flowLimit": 99999999.9,
                    "dist_h": 500.0
                },
                "converter_liquefaction_TO_converter_terminalLiquid": {
                    "source_class": "converter_liquefaction",
                    "destination_class": "converter_terminalLiquid",
                    "dist_capacity": 1.0,
                    "dist_cost_capital": 0.0,
                    "dist_cost_fixed": 0.0,
                    "dist_cost_variable": 0.0,
                    "dist_flowLimit": 99999999.9,
                    "dist_h": 3000.0
                },
                "converter_purification_TO_center_highPurity": {
                    "source_class": "converter_purification",
                    "destination_class": "center_highPurity",
                    "dist_capacity": 1.0,
                    "dist_cost_capital": 0.0,
                    "dist_cost_fixed": 0.0,
                    "dist_cost_variable": 0.0,
                    "dist_flowLimit": 99999999.9,
                    "dist_h": 3000.0
                },
                "converter_terminalLiquid_TO_dist_truckLiquefied": {
                    "source_class": "converter_terminalLiquid",
                    "destination_class": "dist_truckLiquefied",
                    "dist_capacity": 377.0,
                    "dist_cost_capital": 0.0,
                    "dist_cost_fixed": 122.47840000000001,
                    "dist_cost_variable": 0.0,
                    "dist_flowLimit": 99999999.9,
                    "dist_h": 3000.0
                },
                "demand_fuelStation_TO_demandSector_transportationFuel": {
                    "source_class": "demand_fuelStation",
                    "destination_class": "demandSector_transportationFuel",
                    "dist_capacity": 1.0,
                    "dist_cost_capital": 0.0,
                    "dist_cost_fixed": 0.0,
                    "dist_cost_variable": 0.0,
                    "dist_flowLimit": 99999999.9,
                    "dist_h": 500.0
                },
                "dist_truckLiquefied_TO_converter_fuelDispenserLiquid": {
                    "source_class": "dist_truckLiquefied",
                    "destination_class": "converter_fuelDispenserLiquid",
                    "dist_capacity": 63.0,
                    "dist_cost_capital": 0.0,
                    "dist_cost_fixed": 0.0,
                    "dist_cost_variable": 0.0,
                    "dist_flowLimit": 8.0,
                    "dist_h": 500.0
                },
                "production_smr_TO_center_lowPurity": {
                    "source_class": "production_smr",
                    "destination_class": "center_lowPurity",
                    "dist_capacity": 1.0,
                    "dist_cost_capital": 0.0,
                    "dist_cost_fixed": 0.0,
                    "dist_cost_variable": 0.0,
                    "dist_flowLimit": 99999999.9,
                    "dist_h": 3000.0
                }
            },
            "outgoing": {
                "dist_truckLiquefied_TO_dallas_dist_truckLiquefied": {
                    "source_class": "dist_truckLiquefied",
                    "arc_end": "dallas_dist_truckLiquefied",
                    "dist_capacity": 63.0,
                    "dist_cost_capital": 0.0,
                    "dist_cost_fixed": 0.0,
                    "dist_cost_variable": 150.004566,
                    "dist_flowLimit": 8.0,
                    "dist_h": 500.0,
                    "source": "abilene",
                    "destination": "dallas",
                    "destination_class": "dist_truckLiquefied"
                },
                "dist_truckLiquefied_TO_midland_dist_truckLiquefied": {
                    "source_class": "dist_truckLiquefied",
                    "arc_end": "midland_dist_truckLiquefied",
                    "dist_capacity": 63.0,
                    "dist_cost_capital": 0.0,
                    "dist_cost_fixed": 0.0,
                    "dist_cost_variable": 121.073031,
                    "dist_flowLimit": 8.0,
                    "dist_h": 500.0,
                    "source": "abilene",
                    "destination": "midland",
                    "destination_class": "dist_truckLiquefied"
                },
                "dist_truckLiquefied_TO_sonora_dist_truckLiquefied": {
                    "source_class": "dist_truckLiquefied",
                    "arc_end": "sonora_dist_truckLiquefied",
                    "dist_capacity": 63.0,
                    "dist_cost_capital": 0.0,
                    "dist_cost_fixed": 0.0,
                    "dist_cost_variable": 127.495563,
                    "dist_flowLimit": 8.0,
                    "dist_h": 500.0000000000002,
                    "source": "abilene",
                    "destination": "sonora",
                    "destination_class": "dist_truckLiquefied"
                },
                "dist_truckLiquefied_TO_waco_dist_truckLiquefied": {
                    "source_class": "dist_truckLiquefied",
                    "arc_end": "waco_dist_truckLiquefied",
                    "dist_capacity": 125.0,
                    "dist_cost_capital": 0.0,
                    "dist_cost_fixed": 0.0,
                    "dist_cost_variable": 161.133888,
                    "dist_flowLimit": 8.0,
                    "dist_h": 1000.0000000000001,
                    "source": "abilene",
                    "destination": "waco",
                    "destination_class": "dist_truckLiquefied"
                }
            },
            "incoming": {}
        }
    },
    "texarkana": {
        "production": {},
        "conversion": {
            "fuelDispenserLiquid": {
                "conv_capacity": 833.333333333334,
                "conv_cost_capital": 6795750.0,
                "conv_cost_fixed": 1845.0,
                "conv_cost_variable": 0,
                "conv_e_price": 31.92,
                "conv_utilization": 0.6,
                "fuelStation_cost_capital_subsidy": 566312500.0000004
            }
        },
        "consumption": {
            "demandSector_transportationFuel": {
<<<<<<< HEAD
                "cons_size": 500.0,
                "cons_h": 500.0000000000004,
                "carbon_sensitive_fraction": 0.25,
                "cons_checs": 125.0000000000001,
                "cons_price": 10000.0
=======
                "cons_carbonSensitive": 0,
                "cons_h": 375.0,
                "cons_checs": 0.0,
                "cons_price": 10000.0,
                "cons_size": 375.0
            },
            "demandSector_transportationFuel_carbonSensitive": {
                "cons_carbonSensitive": 1,
                "cons_h": 125.0,
                "cons_checs": 125.0,
                "cons_price": 13000.0,
                "cons_size": 125.0
>>>>>>> bf18bafc
            }
        },
        "distribution": {
            "local": {
                "converter_fuelDispenserLiquid_TO_demand_fuelStation": {
                    "source_class": "converter_fuelDispenserLiquid",
                    "destination_class": "demand_fuelStation",
                    "dist_capacity": 1.0,
                    "dist_cost_capital": 0.0,
                    "dist_cost_fixed": 0.0,
                    "dist_cost_variable": 0.0,
                    "dist_flowLimit": 99999999.9,
                    "dist_h": 500.0000000000004
                },
                "demand_fuelStation_TO_demandSector_transportationFuel": {
                    "source_class": "demand_fuelStation",
                    "destination_class": "demandSector_transportationFuel",
                    "dist_capacity": 1.0,
                    "dist_cost_capital": 0.0,
                    "dist_cost_fixed": 0.0,
                    "dist_cost_variable": 0.0,
                    "dist_flowLimit": 99999999.9,
                    "dist_h": 500.0000000000004
                },
                "dist_truckLiquefied_TO_converter_fuelDispenserLiquid": {
                    "source_class": "dist_truckLiquefied",
                    "destination_class": "converter_fuelDispenserLiquid",
                    "dist_capacity": 63.0,
                    "dist_cost_capital": 0.0,
                    "dist_cost_fixed": 0.0,
                    "dist_cost_variable": 0.0,
                    "dist_flowLimit": 8.0,
                    "dist_h": 500.0000000000004
                }
            },
            "outgoing": {},
            "incoming": {
                "beaumont_dist_truckLiquefied_TO_texarkana_dist_truckLiquefied": {
                    "source_class": "beaumont_dist_truckLiquefied",
                    "arc_end": "texarkana_dist_truckLiquefied",
                    "dist_capacity": 63.0,
                    "dist_cost_capital": 0.0,
                    "dist_cost_fixed": 0.0,
                    "dist_cost_variable": 214.62279,
                    "dist_flowLimit": 8.0,
                    "dist_h": 500.0000000000004,
                    "source": "beaumont",
                    "destination": "texarkana",
                    "destination_class": "dist_truckLiquefied"
                }
            }
        }
    },
    "waco": {
        "production": {},
        "conversion": {
            "fuelDispenserLiquid": {
                "conv_capacity": 833.3333333333334,
                "conv_cost_capital": 6077500.000000001,
                "conv_cost_fixed": 1650.0000000000002,
                "conv_cost_variable": 0,
                "conv_e_price": 30.66,
                "conv_utilization": 0.6,
                "fuelStation_cost_capital_subsidy": 506458333.3333334
            }
        },
        "consumption": {
            "demandSector_transportationFuel": {
                "cons_size": 500.0,
                "cons_h": 500.0,
                "carbon_sensitive_fraction": 0.25,
                "cons_checs": 125.0,
<<<<<<< HEAD
                "cons_price": 10000.0
=======
                "cons_price": 13000.0,
                "cons_size": 125.0
>>>>>>> bf18bafc
            }
        },
        "distribution": {
            "local": {
                "converter_fuelDispenserLiquid_TO_demand_fuelStation": {
                    "source_class": "converter_fuelDispenserLiquid",
                    "destination_class": "demand_fuelStation",
                    "dist_capacity": 1.0,
                    "dist_cost_capital": 0.0,
                    "dist_cost_fixed": 0.0,
                    "dist_cost_variable": 0.0,
                    "dist_flowLimit": 99999999.9,
                    "dist_h": 500.0
                },
                "demand_fuelStation_TO_demandSector_transportationFuel": {
                    "source_class": "demand_fuelStation",
                    "destination_class": "demandSector_transportationFuel",
                    "dist_capacity": 1.0,
                    "dist_cost_capital": 0.0,
                    "dist_cost_fixed": 0.0,
                    "dist_cost_variable": 0.0,
                    "dist_flowLimit": 99999999.9,
                    "dist_h": 500.0
                },
                "dist_truckLiquefied_TO_converter_fuelDispenserLiquid": {
                    "source_class": "dist_truckLiquefied",
                    "destination_class": "converter_fuelDispenserLiquid",
                    "dist_capacity": 63.0,
                    "dist_cost_capital": 0.0,
                    "dist_cost_fixed": 0.0,
                    "dist_cost_variable": 0.0,
                    "dist_flowLimit": 8.0,
                    "dist_h": 500.0
                }
            },
            "outgoing": {
                "dist_truckLiquefied_TO_centerville_dist_truckLiquefied": {
                    "source_class": "dist_truckLiquefied",
                    "arc_end": "centerville_dist_truckLiquefied",
<<<<<<< HEAD
                    "dist_capacity": 62.99999999999943,
=======
                    "dist_capacity": 63.0,
>>>>>>> bf18bafc
                    "dist_cost_capital": 0.0,
                    "dist_cost_fixed": 0.0,
                    "dist_cost_variable": 67.620645,
                    "dist_flowLimit": 8.0,
                    "dist_h": 500.0000000000001,
                    "source": "waco",
                    "destination": "centerville",
                    "destination_class": "dist_truckLiquefied"
                }
            },
            "incoming": {
                "abilene_dist_truckLiquefied_TO_waco_dist_truckLiquefied": {
                    "source_class": "abilene_dist_truckLiquefied",
                    "arc_end": "waco_dist_truckLiquefied",
                    "dist_capacity": 125.0,
                    "dist_cost_capital": 0.0,
                    "dist_cost_fixed": 0.0,
                    "dist_cost_variable": 161.133888,
                    "dist_flowLimit": 8.0,
                    "dist_h": 1000.0000000000001,
                    "source": "abilene",
                    "destination": "waco",
                    "destination_class": "dist_truckLiquefied"
                }
            }
        }
    },
    "centerville": {
        "production": {},
        "conversion": {
            "fuelDispenserLiquid": {
                "conv_capacity": 833.3333333333334,
                "conv_cost_capital": 5967000.0,
                "conv_cost_fixed": 1620.0,
                "conv_cost_variable": 0,
                "conv_e_price": 47.88,
                "conv_utilization": 0.6,
                "fuelStation_cost_capital_subsidy": 497249999.99999994
            }
        },
        "consumption": {
            "demandSector_transportationFuel": {
                "cons_size": 500.0,
                "cons_h": 500.0,
                "carbon_sensitive_fraction": 0.25,
                "cons_checs": 125.0,
<<<<<<< HEAD
                "cons_price": 10000.0
=======
                "cons_price": 13000.0,
                "cons_size": 125.0
>>>>>>> bf18bafc
            }
        },
        "distribution": {
            "local": {
                "converter_fuelDispenserLiquid_TO_demand_fuelStation": {
                    "source_class": "converter_fuelDispenserLiquid",
                    "destination_class": "demand_fuelStation",
                    "dist_capacity": 1.0,
                    "dist_cost_capital": 0.0,
                    "dist_cost_fixed": 0.0,
                    "dist_cost_variable": 0.0,
                    "dist_flowLimit": 99999999.9,
                    "dist_h": 500.0
                },
                "demand_fuelStation_TO_demandSector_transportationFuel": {
                    "source_class": "demand_fuelStation",
                    "destination_class": "demandSector_transportationFuel",
                    "dist_capacity": 1.0,
                    "dist_cost_capital": 0.0,
                    "dist_cost_fixed": 0.0,
                    "dist_cost_variable": 0.0,
                    "dist_flowLimit": 99999999.9,
                    "dist_h": 500.0
                },
                "dist_truckLiquefied_TO_converter_fuelDispenserLiquid": {
                    "source_class": "dist_truckLiquefied",
                    "destination_class": "converter_fuelDispenserLiquid",
                    "dist_capacity": 63.0,
                    "dist_cost_capital": 0.0,
                    "dist_cost_fixed": 0.0,
                    "dist_cost_variable": 0.0,
                    "dist_flowLimit": 8.0,
                    "dist_h": 500.0
                }
            },
            "outgoing": {},
            "incoming": {
                "waco_dist_truckLiquefied_TO_centerville_dist_truckLiquefied": {
                    "source_class": "waco_dist_truckLiquefied",
                    "arc_end": "centerville_dist_truckLiquefied",
<<<<<<< HEAD
                    "dist_capacity": 62.99999999999943,
=======
                    "dist_capacity": 63.0,
>>>>>>> bf18bafc
                    "dist_cost_capital": 0.0,
                    "dist_cost_fixed": 0.0,
                    "dist_cost_variable": 67.620645,
                    "dist_flowLimit": 8.0,
                    "dist_h": 500.0000000000001,
                    "source": "waco",
                    "destination": "centerville",
                    "destination_class": "dist_truckLiquefied"
                }
            }
        }
    },
    "corpusChristi": {
        "production": {},
        "conversion": {
            "fuelDispenserLiquid": {
                "conv_capacity": 833.3333333333334,
                "conv_cost_capital": 4641000.0,
                "conv_cost_fixed": 1260.0,
                "conv_cost_variable": 0,
                "conv_e_price": 51.24,
                "conv_utilization": 0.6,
                "fuelStation_cost_capital_subsidy": 386749999.99999994
            }
        },
        "consumption": {
            "demandSector_transportationFuel": {
                "cons_size": 500.0,
                "cons_h": 500.0,
                "carbon_sensitive_fraction": 0.25,
                "cons_checs": 125.0,
<<<<<<< HEAD
                "cons_price": 10000.0
=======
                "cons_price": 13000.0,
                "cons_size": 125.0
>>>>>>> bf18bafc
            }
        },
        "distribution": {
            "local": {
                "converter_fuelDispenserLiquid_TO_demand_fuelStation": {
                    "source_class": "converter_fuelDispenserLiquid",
                    "destination_class": "demand_fuelStation",
                    "dist_capacity": 1.0,
                    "dist_cost_capital": 0.0,
                    "dist_cost_fixed": 0.0,
                    "dist_cost_variable": 0.0,
                    "dist_flowLimit": 99999999.9,
                    "dist_h": 500.0
                },
                "demand_fuelStation_TO_demandSector_transportationFuel": {
                    "source_class": "demand_fuelStation",
                    "destination_class": "demandSector_transportationFuel",
                    "dist_capacity": 1.0,
                    "dist_cost_capital": 0.0,
                    "dist_cost_fixed": 0.0,
                    "dist_cost_variable": 0.0,
                    "dist_flowLimit": 99999999.9,
                    "dist_h": 500.0
                },
                "dist_truckLiquefied_TO_converter_fuelDispenserLiquid": {
                    "source_class": "dist_truckLiquefied",
                    "destination_class": "converter_fuelDispenserLiquid",
                    "dist_capacity": 63.0,
                    "dist_cost_capital": 0.0,
                    "dist_cost_fixed": 0.0,
                    "dist_cost_variable": 0.0,
                    "dist_flowLimit": 8.0,
                    "dist_h": 500.0
                }
            },
            "outgoing": {},
            "incoming": {
                "laredo_dist_truckLiquefied_TO_corpusChristi_dist_truckLiquefied": {
                    "source_class": "laredo_dist_truckLiquefied",
                    "arc_end": "corpusChristi_dist_truckLiquefied",
                    "dist_capacity": 63.0,
                    "dist_cost_capital": 0.0,
                    "dist_cost_fixed": 0.0,
                    "dist_cost_variable": 114.48327,
                    "dist_flowLimit": 8.0,
                    "dist_h": 500.0,
                    "source": "laredo",
                    "destination": "corpusChristi",
                    "destination_class": "dist_truckLiquefied"
                }
            }
        }
    },
    "mcallen": {
        "production": {},
        "conversion": {
            "fuelDispenserLiquid": {
                "conv_capacity": 833.3333333333334,
                "conv_cost_capital": 5801250.0,
                "conv_cost_fixed": 1575.0,
                "conv_cost_variable": 0,
                "conv_e_price": 33.18,
                "conv_utilization": 0.6,
                "fuelStation_cost_capital_subsidy": 483437499.99999994
            }
        },
        "consumption": {
            "demandSector_transportationFuel": {
                "cons_size": 500.0,
                "cons_h": 500.0,
                "carbon_sensitive_fraction": 0.25,
                "cons_checs": 125.0,
<<<<<<< HEAD
                "cons_price": 10000.0
=======
                "cons_price": 13000.0,
                "cons_size": 125.0
>>>>>>> bf18bafc
            }
        },
        "distribution": {
            "local": {
                "converter_fuelDispenserLiquid_TO_demand_fuelStation": {
                    "source_class": "converter_fuelDispenserLiquid",
                    "destination_class": "demand_fuelStation",
                    "dist_capacity": 1.0,
                    "dist_cost_capital": 0.0,
                    "dist_cost_fixed": 0.0,
                    "dist_cost_variable": 0.0,
                    "dist_flowLimit": 99999999.9,
                    "dist_h": 500.0
                },
                "demand_fuelStation_TO_demandSector_transportationFuel": {
                    "source_class": "demand_fuelStation",
                    "destination_class": "demandSector_transportationFuel",
                    "dist_capacity": 1.0,
                    "dist_cost_capital": 0.0,
                    "dist_cost_fixed": 0.0,
                    "dist_cost_variable": 0.0,
                    "dist_flowLimit": 99999999.9,
                    "dist_h": 500.0
                },
                "dist_truckLiquefied_TO_converter_fuelDispenserLiquid": {
                    "source_class": "dist_truckLiquefied",
                    "destination_class": "converter_fuelDispenserLiquid",
                    "dist_capacity": 63.0,
                    "dist_cost_capital": 0.0,
                    "dist_cost_fixed": 0.0,
                    "dist_cost_variable": 0.0,
                    "dist_flowLimit": 8.0,
                    "dist_h": 500.0
                }
            },
            "outgoing": {},
            "incoming": {
                "laredo_dist_truckLiquefied_TO_mcallen_dist_truckLiquefied": {
                    "source_class": "laredo_dist_truckLiquefied",
                    "arc_end": "mcallen_dist_truckLiquefied",
                    "dist_capacity": 63.0,
                    "dist_cost_capital": 0.0,
                    "dist_cost_fixed": 0.0,
                    "dist_cost_variable": 120.21342600000001,
                    "dist_flowLimit": 8.0,
                    "dist_h": 500.0,
                    "source": "laredo",
                    "destination": "mcallen",
                    "destination_class": "dist_truckLiquefied"
                }
            }
        }
    },
    "laredo": {
        "production": {
            "smr": {
<<<<<<< HEAD
                "prod_capacity": 2777.777777777778,
                "prod_utilization": 0.9,
                "prod_h": 2500.0,
                "prod_cost_capital": 210646.24981907074,
                "prod_cost_fixed": 145250.0,
                "prod_cost_variable": 225000.0,
                "prod_e_price": 84431.25,
                "prod_ng_price": 984375.0,
=======
                "prod_capacity": 2777.7777777777856,
                "prod_utilization": 0.9,
                "prod_h": 2500.000000000007,
                "prod_cost_capital": 210646.24981907132,
                "prod_cost_fixed": 145250.00000000038,
                "prod_cost_variable": 225000.0000000006,
                "prod_e_price": 84431.25000000023,
                "prod_ng_price": 984375.0000000027,
>>>>>>> bf18bafc
                "h2_tax_credit": 0.0,
                "co2_emissions_rate": 9.0,
                "ccs_capture_rate": 0.0,
                "chec_per_ton": 0.0,
                "prod_checs": 0.0,
                "ccs_retrofit_variable_costs": 0.0,
<<<<<<< HEAD
                "co2_emitted": 22500.0,
                "carbon_tax": 0.0,
                "co2_captured": 0.0,
                "carbon_capture_tax_credit": 0.0,
                "total_cost": 1649702.4998190708
=======
                "co2_emitted": 22500.000000000062,
                "carbon_tax": 0.0,
                "co2_captured": 0.0,
                "carbon_capture_tax_credit": 0.0,
                "total_cost": 1649702.4998190752
>>>>>>> bf18bafc
            }
        },
        "conversion": {
            "fuelDispenserLiquid": {
                "conv_capacity": 833.3333333333334,
                "conv_cost_capital": 4585750.0,
                "conv_cost_fixed": 1245.0,
                "conv_cost_variable": 0,
                "conv_e_price": 33.18,
                "conv_utilization": 0.6,
                "fuelStation_cost_capital_subsidy": 382145833.33333325
            },
            "liquefaction": {
<<<<<<< HEAD
                "conv_capacity": 2631.578947368421,
=======
                "conv_capacity": 2631.578947368428,
>>>>>>> bf18bafc
                "conv_cost_capital": 1593600.0,
                "conv_cost_fixed": 0.0,
                "conv_cost_variable": 0,
                "conv_e_price": 426.59999999999997,
                "conv_utilization": 0.95,
                "fuelStation_cost_capital_subsidy": "n/a"
            },
            "purification": {
<<<<<<< HEAD
                "conv_capacity": 2631.578947368421,
=======
                "conv_capacity": 2631.578947368428,
>>>>>>> bf18bafc
                "conv_cost_capital": 398400.0,
                "conv_cost_fixed": 0.0,
                "conv_cost_variable": 0,
                "conv_e_price": 106.64999999999999,
                "conv_utilization": 0.95,
                "fuelStation_cost_capital_subsidy": "n/a"
            },
            "terminalLiquid": {
<<<<<<< HEAD
                "conv_capacity": 2941.1764705882356,
=======
                "conv_capacity": 2941.1764705882433,
>>>>>>> bf18bafc
                "conv_cost_capital": 975250.0,
                "conv_cost_fixed": 240.7,
                "conv_cost_variable": 0,
                "conv_e_price": 0.0,
                "conv_utilization": 0.85,
                "fuelStation_cost_capital_subsidy": "n/a"
            }
        },
        "consumption": {
            "demandSector_transportationFuel": {
                "cons_size": 500.0,
                "cons_h": 500.0,
                "carbon_sensitive_fraction": 0.25,
                "cons_checs": 125.0,
<<<<<<< HEAD
                "cons_price": 10000.0
=======
                "cons_price": 13000.0,
                "cons_size": 125.0
>>>>>>> bf18bafc
            }
        },
        "distribution": {
            "local": {
                "center_highPurity_TO_converter_liquefaction": {
                    "source_class": "center_highPurity",
                    "destination_class": "converter_liquefaction",
                    "dist_capacity": 1.0,
                    "dist_cost_capital": 0.0,
                    "dist_cost_fixed": 0.0,
                    "dist_cost_variable": 0.0,
                    "dist_flowLimit": 99999999.9,
<<<<<<< HEAD
                    "dist_h": 2500.0
=======
                    "dist_h": 2500.000000000007
>>>>>>> bf18bafc
                },
                "center_lowPurity_TO_converter_purification": {
                    "source_class": "center_lowPurity",
                    "destination_class": "converter_purification",
                    "dist_capacity": 1.0,
                    "dist_cost_capital": 0.0,
                    "dist_cost_fixed": 0.0,
                    "dist_cost_variable": 0.0,
                    "dist_flowLimit": 99999999.9,
<<<<<<< HEAD
                    "dist_h": 2500.0
=======
                    "dist_h": 2500.000000000007
>>>>>>> bf18bafc
                },
                "converter_fuelDispenserLiquid_TO_demand_fuelStation": {
                    "source_class": "converter_fuelDispenserLiquid",
                    "destination_class": "demand_fuelStation",
                    "dist_capacity": 1.0,
                    "dist_cost_capital": 0.0,
                    "dist_cost_fixed": 0.0,
                    "dist_cost_variable": 0.0,
                    "dist_flowLimit": 99999999.9,
                    "dist_h": 500.0
                },
                "converter_liquefaction_TO_converter_terminalLiquid": {
                    "source_class": "converter_liquefaction",
                    "destination_class": "converter_terminalLiquid",
                    "dist_capacity": 1.0,
                    "dist_cost_capital": 0.0,
                    "dist_cost_fixed": 0.0,
                    "dist_cost_variable": 0.0,
                    "dist_flowLimit": 99999999.9,
<<<<<<< HEAD
                    "dist_h": 2500.0
=======
                    "dist_h": 2500.000000000007
>>>>>>> bf18bafc
                },
                "converter_purification_TO_center_highPurity": {
                    "source_class": "converter_purification",
                    "destination_class": "center_highPurity",
                    "dist_capacity": 1.0,
                    "dist_cost_capital": 0.0,
                    "dist_cost_fixed": 0.0,
                    "dist_cost_variable": 0.0,
                    "dist_flowLimit": 99999999.9,
<<<<<<< HEAD
                    "dist_h": 2500.0
=======
                    "dist_h": 2500.000000000007
>>>>>>> bf18bafc
                },
                "converter_terminalLiquid_TO_dist_truckLiquefied": {
                    "source_class": "converter_terminalLiquid",
                    "destination_class": "dist_truckLiquefied",
                    "dist_capacity": 314.0,
                    "dist_cost_capital": 0.0,
                    "dist_cost_fixed": 115.5194,
                    "dist_cost_variable": 0.0,
                    "dist_flowLimit": 99999999.9,
<<<<<<< HEAD
                    "dist_h": 2500.0
=======
                    "dist_h": 2500.000000000007
>>>>>>> bf18bafc
                },
                "demand_fuelStation_TO_demandSector_transportationFuel": {
                    "source_class": "demand_fuelStation",
                    "destination_class": "demandSector_transportationFuel",
                    "dist_capacity": 1.0,
                    "dist_cost_capital": 0.0,
                    "dist_cost_fixed": 0.0,
                    "dist_cost_variable": 0.0,
                    "dist_flowLimit": 99999999.9,
                    "dist_h": 500.0
                },
                "dist_truckLiquefied_TO_converter_fuelDispenserLiquid": {
                    "source_class": "dist_truckLiquefied",
                    "destination_class": "converter_fuelDispenserLiquid",
                    "dist_capacity": 63.0,
                    "dist_cost_capital": 0.0,
                    "dist_cost_fixed": 0.0,
                    "dist_cost_variable": 0.0,
                    "dist_flowLimit": 8.0,
                    "dist_h": 500.0
                },
                "production_smr_TO_center_lowPurity": {
                    "source_class": "production_smr",
                    "destination_class": "center_lowPurity",
                    "dist_capacity": 1.0,
                    "dist_cost_capital": 0.0,
                    "dist_cost_fixed": 0.0,
                    "dist_cost_variable": 0.0,
                    "dist_flowLimit": 99999999.9,
<<<<<<< HEAD
                    "dist_h": 2500.0
=======
                    "dist_h": 2500.000000000007
>>>>>>> bf18bafc
                }
            },
            "outgoing": {
                "dist_truckLiquefied_TO_corpusChristi_dist_truckLiquefied": {
                    "source_class": "dist_truckLiquefied",
                    "arc_end": "corpusChristi_dist_truckLiquefied",
                    "dist_capacity": 63.0,
                    "dist_cost_capital": 0.0,
                    "dist_cost_fixed": 0.0,
                    "dist_cost_variable": 114.48327,
                    "dist_flowLimit": 8.0,
                    "dist_h": 500.0,
                    "source": "laredo",
                    "destination": "corpusChristi",
                    "destination_class": "dist_truckLiquefied"
                },
                "dist_truckLiquefied_TO_mcallen_dist_truckLiquefied": {
                    "source_class": "dist_truckLiquefied",
                    "arc_end": "mcallen_dist_truckLiquefied",
                    "dist_capacity": 63.0,
                    "dist_cost_capital": 0.0,
                    "dist_cost_fixed": 0.0,
                    "dist_cost_variable": 120.21342600000001,
                    "dist_flowLimit": 8.0,
                    "dist_h": 500.0,
                    "source": "laredo",
                    "destination": "mcallen",
                    "destination_class": "dist_truckLiquefied"
                },
                "dist_truckLiquefied_TO_sanAntonio_dist_truckLiquefied": {
                    "source_class": "dist_truckLiquefied",
                    "arc_end": "sanAntonio_dist_truckLiquefied",
                    "dist_capacity": 125.0,
                    "dist_cost_capital": 0.0,
                    "dist_cost_fixed": 0.0,
                    "dist_cost_variable": 126.650391,
                    "dist_flowLimit": 8.0,
<<<<<<< HEAD
                    "dist_h": 1000.0,
=======
                    "dist_h": 1000.0000000000068,
>>>>>>> bf18bafc
                    "source": "laredo",
                    "destination": "sanAntonio",
                    "destination_class": "dist_truckLiquefied"
                }
            },
            "incoming": {}
        }
    },
    "houston": {
        "production": {},
        "conversion": {
            "fuelDispenserLiquid": {
                "conv_capacity": 833.3333333333334,
                "conv_cost_capital": 5690750.0,
                "conv_cost_fixed": 1545.0,
                "conv_cost_variable": 0,
                "conv_e_price": 29.4,
                "conv_utilization": 0.6,
                "fuelStation_cost_capital_subsidy": 474229166.66666657
            }
        },
        "consumption": {
            "demandSector_transportationFuel": {
                "cons_size": 500.0,
                "cons_h": 500.0,
                "carbon_sensitive_fraction": 0.25,
                "cons_checs": 125.0,
<<<<<<< HEAD
                "cons_price": 10000.0
=======
                "cons_price": 13000.0,
                "cons_size": 125.0
>>>>>>> bf18bafc
            }
        },
        "distribution": {
            "local": {
                "converter_fuelDispenserLiquid_TO_demand_fuelStation": {
                    "source_class": "converter_fuelDispenserLiquid",
                    "destination_class": "demand_fuelStation",
                    "dist_capacity": 1.0,
                    "dist_cost_capital": 0.0,
                    "dist_cost_fixed": 0.0,
                    "dist_cost_variable": 0.0,
                    "dist_flowLimit": 99999999.9,
                    "dist_h": 500.0
                },
                "demand_fuelStation_TO_demandSector_transportationFuel": {
                    "source_class": "demand_fuelStation",
                    "destination_class": "demandSector_transportationFuel",
                    "dist_capacity": 1.0,
                    "dist_cost_capital": 0.0,
                    "dist_cost_fixed": 0.0,
                    "dist_cost_variable": 0.0,
                    "dist_flowLimit": 99999999.9,
                    "dist_h": 500.0
                },
                "dist_truckLiquefied_TO_converter_fuelDispenserLiquid": {
                    "source_class": "dist_truckLiquefied",
                    "destination_class": "converter_fuelDispenserLiquid",
<<<<<<< HEAD
                    "dist_capacity": 63.0,
=======
                    "dist_capacity": 62.99999999999999,
>>>>>>> bf18bafc
                    "dist_cost_capital": 0.0,
                    "dist_cost_fixed": 0.0,
                    "dist_cost_variable": 0.0,
                    "dist_flowLimit": 8.0,
                    "dist_h": 500.0
                }
            },
            "outgoing": {},
            "incoming": {
                "channelview_dist_truckLiquefied_TO_houston_dist_truckLiquefied": {
                    "source_class": "channelview_dist_truckLiquefied",
                    "arc_end": "houston_dist_truckLiquefied",
                    "dist_capacity": 63.00000000000001,
                    "dist_cost_capital": 0.0,
                    "dist_cost_fixed": 0.0,
                    "dist_cost_variable": 13.644132,
                    "dist_flowLimit": 8.0,
                    "dist_h": 500.0,
                    "source": "channelview",
                    "destination": "houston",
                    "destination_class": "dist_truckLiquefied"
                }
            }
        }
    },
    "sanAntonio": {
        "production": {},
        "conversion": {
            "fuelDispenserLiquid": {
                "conv_capacity": 833.3333333333334,
                "conv_cost_capital": 4585750.0,
                "conv_cost_fixed": 1245.0,
                "conv_cost_variable": 0,
                "conv_e_price": 49.14,
                "conv_utilization": 0.6,
                "fuelStation_cost_capital_subsidy": 382145833.33333325
            }
        },
        "consumption": {
            "demandSector_transportationFuel": {
                "cons_size": 500.0,
                "cons_h": 500.0,
                "carbon_sensitive_fraction": 0.25,
                "cons_checs": 125.0,
<<<<<<< HEAD
                "cons_price": 10000.0
=======
                "cons_price": 13000.0,
                "cons_size": 125.0
>>>>>>> bf18bafc
            }
        },
        "distribution": {
            "local": {
                "converter_fuelDispenserLiquid_TO_demand_fuelStation": {
                    "source_class": "converter_fuelDispenserLiquid",
                    "destination_class": "demand_fuelStation",
                    "dist_capacity": 1.0,
                    "dist_cost_capital": 0.0,
                    "dist_cost_fixed": 0.0,
                    "dist_cost_variable": 0.0,
                    "dist_flowLimit": 99999999.9,
                    "dist_h": 500.0
                },
                "demand_fuelStation_TO_demandSector_transportationFuel": {
                    "source_class": "demand_fuelStation",
                    "destination_class": "demandSector_transportationFuel",
                    "dist_capacity": 1.0,
                    "dist_cost_capital": 0.0,
                    "dist_cost_fixed": 0.0,
                    "dist_cost_variable": 0.0,
                    "dist_flowLimit": 99999999.9,
                    "dist_h": 500.0
                },
                "dist_truckLiquefied_TO_converter_fuelDispenserLiquid": {
                    "source_class": "dist_truckLiquefied",
                    "destination_class": "converter_fuelDispenserLiquid",
                    "dist_capacity": 63.0,
                    "dist_cost_capital": 0.0,
                    "dist_cost_fixed": 0.0,
                    "dist_cost_variable": 0.0,
                    "dist_flowLimit": 8.0,
                    "dist_h": 500.0
                }
            },
            "outgoing": {
                "dist_truckLiquefied_TO_austin_dist_truckLiquefied": {
                    "source_class": "dist_truckLiquefied",
                    "arc_end": "austin_dist_truckLiquefied",
<<<<<<< HEAD
                    "dist_capacity": 63.0,
=======
                    "dist_capacity": 63.000000000001705,
>>>>>>> bf18bafc
                    "dist_cost_capital": 0.0,
                    "dist_cost_fixed": 0.0,
                    "dist_cost_variable": 65.162292,
                    "dist_flowLimit": 8.0,
<<<<<<< HEAD
                    "dist_h": 500.0,
=======
                    "dist_h": 500.0000000000068,
>>>>>>> bf18bafc
                    "source": "sanAntonio",
                    "destination": "austin",
                    "destination_class": "dist_truckLiquefied"
                }
            },
            "incoming": {
                "laredo_dist_truckLiquefied_TO_sanAntonio_dist_truckLiquefied": {
                    "source_class": "laredo_dist_truckLiquefied",
                    "arc_end": "sanAntonio_dist_truckLiquefied",
                    "dist_capacity": 125.0,
                    "dist_cost_capital": 0.0,
                    "dist_cost_fixed": 0.0,
                    "dist_cost_variable": 126.650391,
                    "dist_flowLimit": 8.0,
<<<<<<< HEAD
                    "dist_h": 1000.0,
=======
                    "dist_h": 1000.0000000000068,
>>>>>>> bf18bafc
                    "source": "laredo",
                    "destination": "sanAntonio",
                    "destination_class": "dist_truckLiquefied"
                }
            }
        }
    },
    "austin": {
        "production": {},
        "conversion": {
            "fuelDispenserLiquid": {
<<<<<<< HEAD
                "conv_capacity": 833.3333333333334,
=======
                "conv_capacity": 833.3333333333447,
>>>>>>> bf18bafc
                "conv_cost_capital": 6851000.0,
                "conv_cost_fixed": 1860.0,
                "conv_cost_variable": 0,
                "conv_e_price": 50.82,
                "conv_utilization": 0.6,
<<<<<<< HEAD
                "fuelStation_cost_capital_subsidy": 570916666.6666666
=======
                "fuelStation_cost_capital_subsidy": 570916666.6666744
>>>>>>> bf18bafc
            }
        },
        "consumption": {
            "demandSector_transportationFuel": {
                "cons_size": 500.0,
                "cons_h": 500.0,
                "carbon_sensitive_fraction": 0.25,
                "cons_checs": 125.0,
<<<<<<< HEAD
                "cons_price": 10000.0
=======
                "cons_price": 13000.0,
                "cons_size": 125.0
>>>>>>> bf18bafc
            }
        },
        "distribution": {
            "local": {
                "converter_fuelDispenserLiquid_TO_demand_fuelStation": {
                    "source_class": "converter_fuelDispenserLiquid",
                    "destination_class": "demand_fuelStation",
                    "dist_capacity": 1.0,
                    "dist_cost_capital": 0.0,
                    "dist_cost_fixed": 0.0,
                    "dist_cost_variable": 0.0,
                    "dist_flowLimit": 99999999.9,
<<<<<<< HEAD
                    "dist_h": 500.0
=======
                    "dist_h": 500.0000000000068
>>>>>>> bf18bafc
                },
                "demand_fuelStation_TO_demandSector_transportationFuel": {
                    "source_class": "demand_fuelStation",
                    "destination_class": "demandSector_transportationFuel",
                    "dist_capacity": 1.0,
                    "dist_cost_capital": 0.0,
                    "dist_cost_fixed": 0.0,
                    "dist_cost_variable": 0.0,
                    "dist_flowLimit": 99999999.9,
                    "dist_h": 500.0
                },
                "dist_truckLiquefied_TO_converter_fuelDispenserLiquid": {
                    "source_class": "dist_truckLiquefied",
                    "destination_class": "converter_fuelDispenserLiquid",
                    "dist_capacity": 63.0,
                    "dist_cost_capital": 0.0,
                    "dist_cost_fixed": 0.0,
                    "dist_cost_variable": 0.0,
                    "dist_flowLimit": 8.0,
<<<<<<< HEAD
                    "dist_h": 500.0
=======
                    "dist_h": 500.0000000000068
>>>>>>> bf18bafc
                }
            },
            "outgoing": {},
            "incoming": {
                "sanAntonio_dist_truckLiquefied_TO_austin_dist_truckLiquefied": {
                    "source_class": "sanAntonio_dist_truckLiquefied",
                    "arc_end": "austin_dist_truckLiquefied",
<<<<<<< HEAD
                    "dist_capacity": 63.0,
=======
                    "dist_capacity": 63.000000000001705,
>>>>>>> bf18bafc
                    "dist_cost_capital": 0.0,
                    "dist_cost_fixed": 0.0,
                    "dist_cost_variable": 65.162292,
                    "dist_flowLimit": 8.0,
<<<<<<< HEAD
                    "dist_h": 500.0,
=======
                    "dist_h": 500.0000000000068,
>>>>>>> bf18bafc
                    "source": "sanAntonio",
                    "destination": "austin",
                    "destination_class": "dist_truckLiquefied"
                }
            }
        }
    },
    "dallas": {
        "production": {},
        "conversion": {
            "fuelDispenserLiquid": {
                "conv_capacity": 833.3333333333334,
                "conv_cost_capital": 5193500.0,
                "conv_cost_fixed": 1410.0,
                "conv_cost_variable": 0,
                "conv_e_price": 49.98,
                "conv_utilization": 0.6,
                "fuelStation_cost_capital_subsidy": 432791666.66666657
            }
        },
        "consumption": {
            "demandSector_transportationFuel": {
                "cons_size": 500.0,
                "cons_h": 500.0,
                "carbon_sensitive_fraction": 0.25,
                "cons_checs": 125.0,
<<<<<<< HEAD
                "cons_price": 10000.0
=======
                "cons_price": 13000.0,
                "cons_size": 125.0
>>>>>>> bf18bafc
            }
        },
        "distribution": {
            "local": {
                "converter_fuelDispenserLiquid_TO_demand_fuelStation": {
                    "source_class": "converter_fuelDispenserLiquid",
                    "destination_class": "demand_fuelStation",
                    "dist_capacity": 1.0,
                    "dist_cost_capital": 0.0,
                    "dist_cost_fixed": 0.0,
                    "dist_cost_variable": 0.0,
                    "dist_flowLimit": 99999999.9,
                    "dist_h": 500.0
                },
                "demand_fuelStation_TO_demandSector_transportationFuel": {
                    "source_class": "demand_fuelStation",
                    "destination_class": "demandSector_transportationFuel",
                    "dist_capacity": 1.0,
                    "dist_cost_capital": 0.0,
                    "dist_cost_fixed": 0.0,
                    "dist_cost_variable": 0.0,
                    "dist_flowLimit": 99999999.9,
                    "dist_h": 500.0
                },
                "dist_truckLiquefied_TO_converter_fuelDispenserLiquid": {
                    "source_class": "dist_truckLiquefied",
                    "destination_class": "converter_fuelDispenserLiquid",
                    "dist_capacity": 63.0,
                    "dist_cost_capital": 0.0,
                    "dist_cost_fixed": 0.0,
                    "dist_cost_variable": 0.0,
                    "dist_flowLimit": 8.0,
                    "dist_h": 500.0
                }
            },
            "outgoing": {},
            "incoming": {
                "abilene_dist_truckLiquefied_TO_dallas_dist_truckLiquefied": {
                    "source_class": "abilene_dist_truckLiquefied",
                    "arc_end": "dallas_dist_truckLiquefied",
                    "dist_capacity": 63.0,
                    "dist_cost_capital": 0.0,
                    "dist_cost_fixed": 0.0,
                    "dist_cost_variable": 150.004566,
                    "dist_flowLimit": 8.0,
                    "dist_h": 500.0,
                    "source": "abilene",
                    "destination": "dallas",
                    "destination_class": "dist_truckLiquefied"
                }
            }
        }
    }
}<|MERGE_RESOLUTION|>--- conflicted
+++ resolved
@@ -354,16 +354,6 @@
     "laPorte": {
         "production": {
             "smr": {
-<<<<<<< HEAD
-                "prod_capacity": 649.7793222222228,
-                "prod_utilization": 0.9,
-                "prod_h": 584.8013900000005,
-                "prod_cost_capital": 74208.5660798072,
-                "prod_cost_fixed": 51170.12162500004,
-                "prod_cost_variable": 52632.12510000005,
-                "prod_e_price": 24500.25423405002,
-                "prod_ng_price": 227067.4147109377,
-=======
                 "prod_capacity": 649.7793222222216,
                 "prod_utilization": 0.9,
                 "prod_h": 584.8013899999994,
@@ -372,26 +362,17 @@
                 "prod_cost_variable": 52632.12509999995,
                 "prod_e_price": 24500.25423404997,
                 "prod_ng_price": 227067.41471093727,
->>>>>>> bf18bafc
                 "h2_tax_credit": 0.0,
                 "co2_emissions_rate": 9.0,
                 "ccs_capture_rate": 0.0,
                 "chec_per_ton": 0.0,
                 "prod_checs": 0.0,
                 "ccs_retrofit_variable_costs": 0.0,
-<<<<<<< HEAD
-                "co2_emitted": 5263.212510000005,
-                "carbon_tax": 0.0,
-                "co2_captured": 0.0,
-                "carbon_capture_tax_credit": 0.0,
-                "total_cost": 429578.481749795
-=======
                 "co2_emitted": 5263.212509999995,
                 "carbon_tax": 0.0,
                 "co2_captured": 0.0,
                 "carbon_capture_tax_credit": 0.0,
                 "total_cost": 429578.4817497942
->>>>>>> bf18bafc
             },
             "smrExisting": {
                 "prod_capacity": 1264.0,
@@ -435,11 +416,7 @@
                     "dist_cost_fixed": 0.0,
                     "dist_cost_variable": 0.0,
                     "dist_flowLimit": 99999999.9,
-<<<<<<< HEAD
-                    "dist_h": 1722.4013900000007
-=======
                     "dist_h": 1722.4013899999995
->>>>>>> bf18bafc
                 },
                 "demand_lowPurity_TO_demandSector_existing": {
                     "source_class": "demand_lowPurity",
@@ -469,11 +446,7 @@
                     "dist_cost_fixed": 0.0,
                     "dist_cost_variable": 0.0,
                     "dist_flowLimit": 99999999.9,
-<<<<<<< HEAD
-                    "dist_h": 584.8013900000005
-=======
                     "dist_h": 584.8013899999994
->>>>>>> bf18bafc
                 },
                 "production_smrExisting_TO_center_lowPurity": {
                     "source_class": "production_smrExisting",
@@ -712,12 +685,8 @@
                 "cons_h": 50.0,
                 "carbon_sensitive_fraction": 0.25,
                 "cons_checs": 12.5,
-<<<<<<< HEAD
-                "cons_price": 10000.0
-=======
                 "cons_price": 13000.0,
                 "cons_size": 12.5
->>>>>>> bf18bafc
             },
             "priceFuelStation_8.05": {
                 "cons_size": 1e-05,
@@ -1132,11 +1101,7 @@
                     "dist_cost_fixed": 3658.0377671999995,
                     "dist_cost_variable": 2.0045800000000003,
                     "dist_flowLimit": 999999.0,
-<<<<<<< HEAD
-                    "dist_h": 2931.0013900000013,
-=======
                     "dist_h": 2931.0013900000004,
->>>>>>> bf18bafc
                     "source": "baytown",
                     "destination": "montBelvieu",
                     "destination_class": "dist_pipelineLowPurity"
@@ -1243,11 +1208,7 @@
                     "dist_cost_fixed": 3658.0377671999995,
                     "dist_cost_variable": 2.0045800000000003,
                     "dist_flowLimit": 999999.0,
-<<<<<<< HEAD
-                    "dist_h": 2931.0013900000013,
-=======
                     "dist_h": 2931.0013900000004,
->>>>>>> bf18bafc
                     "source": "baytown",
                     "destination": "montBelvieu",
                     "destination_class": "dist_pipelineLowPurity"
@@ -1646,12 +1607,8 @@
                 "cons_h": 500.0,
                 "carbon_sensitive_fraction": 0.25,
                 "cons_checs": 125.0,
-<<<<<<< HEAD
-                "cons_price": 10000.0
-=======
                 "cons_price": 13000.0,
                 "cons_size": 125.0
->>>>>>> bf18bafc
             }
         },
         "distribution": {
@@ -1806,12 +1763,8 @@
                 "cons_h": 500.0,
                 "carbon_sensitive_fraction": 0.25,
                 "cons_checs": 125.0,
-<<<<<<< HEAD
-                "cons_price": 10000.0
-=======
                 "cons_price": 13000.0,
                 "cons_size": 125.0
->>>>>>> bf18bafc
             }
         },
         "distribution": {
@@ -1944,12 +1897,8 @@
                 "cons_h": 500.0,
                 "carbon_sensitive_fraction": 0.25,
                 "cons_checs": 125.0,
-<<<<<<< HEAD
-                "cons_price": 10000.0
-=======
                 "cons_price": 13000.0,
                 "cons_size": 125.0
->>>>>>> bf18bafc
             }
         },
         "distribution": {
@@ -2018,13 +1967,6 @@
         },
         "consumption": {
             "demandSector_transportationFuel": {
-<<<<<<< HEAD
-                "cons_size": 500.0,
-                "cons_h": 500.0000000000002,
-                "carbon_sensitive_fraction": 0.25,
-                "cons_checs": 125.00000000000006,
-                "cons_price": 10000.0
-=======
                 "cons_carbonSensitive": 0,
                 "cons_h": 375.0,
                 "cons_checs": 0.0,
@@ -2037,7 +1979,6 @@
                 "cons_checs": 125.0,
                 "cons_price": 13000.0,
                 "cons_size": 125.0
->>>>>>> bf18bafc
             }
         },
         "distribution": {
@@ -2110,12 +2051,8 @@
                 "cons_h": 500.0,
                 "carbon_sensitive_fraction": 0.25,
                 "cons_checs": 125.0,
-<<<<<<< HEAD
-                "cons_price": 10000.0
-=======
                 "cons_price": 13000.0,
                 "cons_size": 125.0
->>>>>>> bf18bafc
             }
         },
         "distribution": {
@@ -2237,12 +2174,8 @@
                 "cons_h": 500.0,
                 "carbon_sensitive_fraction": 0.25,
                 "cons_checs": 125.0,
-<<<<<<< HEAD
-                "cons_price": 10000.0
-=======
                 "cons_price": 13000.0,
                 "cons_size": 125.0
->>>>>>> bf18bafc
             }
         },
         "distribution": {
@@ -2410,13 +2343,6 @@
         },
         "consumption": {
             "demandSector_transportationFuel": {
-<<<<<<< HEAD
-                "cons_size": 500.0,
-                "cons_h": 500.0000000000004,
-                "carbon_sensitive_fraction": 0.25,
-                "cons_checs": 125.0000000000001,
-                "cons_price": 10000.0
-=======
                 "cons_carbonSensitive": 0,
                 "cons_h": 375.0,
                 "cons_checs": 0.0,
@@ -2429,7 +2355,6 @@
                 "cons_checs": 125.0,
                 "cons_price": 13000.0,
                 "cons_size": 125.0
->>>>>>> bf18bafc
             }
         },
         "distribution": {
@@ -2502,12 +2427,8 @@
                 "cons_h": 500.0,
                 "carbon_sensitive_fraction": 0.25,
                 "cons_checs": 125.0,
-<<<<<<< HEAD
-                "cons_price": 10000.0
-=======
                 "cons_price": 13000.0,
                 "cons_size": 125.0
->>>>>>> bf18bafc
             }
         },
         "distribution": {
@@ -2547,11 +2468,7 @@
                 "dist_truckLiquefied_TO_centerville_dist_truckLiquefied": {
                     "source_class": "dist_truckLiquefied",
                     "arc_end": "centerville_dist_truckLiquefied",
-<<<<<<< HEAD
-                    "dist_capacity": 62.99999999999943,
-=======
-                    "dist_capacity": 63.0,
->>>>>>> bf18bafc
+                    "dist_capacity": 63.0,
                     "dist_cost_capital": 0.0,
                     "dist_cost_fixed": 0.0,
                     "dist_cost_variable": 67.620645,
@@ -2598,12 +2515,8 @@
                 "cons_h": 500.0,
                 "carbon_sensitive_fraction": 0.25,
                 "cons_checs": 125.0,
-<<<<<<< HEAD
-                "cons_price": 10000.0
-=======
                 "cons_price": 13000.0,
                 "cons_size": 125.0
->>>>>>> bf18bafc
             }
         },
         "distribution": {
@@ -2644,11 +2557,7 @@
                 "waco_dist_truckLiquefied_TO_centerville_dist_truckLiquefied": {
                     "source_class": "waco_dist_truckLiquefied",
                     "arc_end": "centerville_dist_truckLiquefied",
-<<<<<<< HEAD
-                    "dist_capacity": 62.99999999999943,
-=======
-                    "dist_capacity": 63.0,
->>>>>>> bf18bafc
+                    "dist_capacity": 63.0,
                     "dist_cost_capital": 0.0,
                     "dist_cost_fixed": 0.0,
                     "dist_cost_variable": 67.620645,
@@ -2680,12 +2589,8 @@
                 "cons_h": 500.0,
                 "carbon_sensitive_fraction": 0.25,
                 "cons_checs": 125.0,
-<<<<<<< HEAD
-                "cons_price": 10000.0
-=======
                 "cons_price": 13000.0,
                 "cons_size": 125.0
->>>>>>> bf18bafc
             }
         },
         "distribution": {
@@ -2758,12 +2663,8 @@
                 "cons_h": 500.0,
                 "carbon_sensitive_fraction": 0.25,
                 "cons_checs": 125.0,
-<<<<<<< HEAD
-                "cons_price": 10000.0
-=======
                 "cons_price": 13000.0,
                 "cons_size": 125.0
->>>>>>> bf18bafc
             }
         },
         "distribution": {
@@ -2820,16 +2721,6 @@
     "laredo": {
         "production": {
             "smr": {
-<<<<<<< HEAD
-                "prod_capacity": 2777.777777777778,
-                "prod_utilization": 0.9,
-                "prod_h": 2500.0,
-                "prod_cost_capital": 210646.24981907074,
-                "prod_cost_fixed": 145250.0,
-                "prod_cost_variable": 225000.0,
-                "prod_e_price": 84431.25,
-                "prod_ng_price": 984375.0,
-=======
                 "prod_capacity": 2777.7777777777856,
                 "prod_utilization": 0.9,
                 "prod_h": 2500.000000000007,
@@ -2838,26 +2729,17 @@
                 "prod_cost_variable": 225000.0000000006,
                 "prod_e_price": 84431.25000000023,
                 "prod_ng_price": 984375.0000000027,
->>>>>>> bf18bafc
                 "h2_tax_credit": 0.0,
                 "co2_emissions_rate": 9.0,
                 "ccs_capture_rate": 0.0,
                 "chec_per_ton": 0.0,
                 "prod_checs": 0.0,
                 "ccs_retrofit_variable_costs": 0.0,
-<<<<<<< HEAD
-                "co2_emitted": 22500.0,
-                "carbon_tax": 0.0,
-                "co2_captured": 0.0,
-                "carbon_capture_tax_credit": 0.0,
-                "total_cost": 1649702.4998190708
-=======
                 "co2_emitted": 22500.000000000062,
                 "carbon_tax": 0.0,
                 "co2_captured": 0.0,
                 "carbon_capture_tax_credit": 0.0,
                 "total_cost": 1649702.4998190752
->>>>>>> bf18bafc
             }
         },
         "conversion": {
@@ -2871,11 +2753,7 @@
                 "fuelStation_cost_capital_subsidy": 382145833.33333325
             },
             "liquefaction": {
-<<<<<<< HEAD
-                "conv_capacity": 2631.578947368421,
-=======
                 "conv_capacity": 2631.578947368428,
->>>>>>> bf18bafc
                 "conv_cost_capital": 1593600.0,
                 "conv_cost_fixed": 0.0,
                 "conv_cost_variable": 0,
@@ -2884,11 +2762,7 @@
                 "fuelStation_cost_capital_subsidy": "n/a"
             },
             "purification": {
-<<<<<<< HEAD
-                "conv_capacity": 2631.578947368421,
-=======
                 "conv_capacity": 2631.578947368428,
->>>>>>> bf18bafc
                 "conv_cost_capital": 398400.0,
                 "conv_cost_fixed": 0.0,
                 "conv_cost_variable": 0,
@@ -2897,11 +2771,7 @@
                 "fuelStation_cost_capital_subsidy": "n/a"
             },
             "terminalLiquid": {
-<<<<<<< HEAD
-                "conv_capacity": 2941.1764705882356,
-=======
                 "conv_capacity": 2941.1764705882433,
->>>>>>> bf18bafc
                 "conv_cost_capital": 975250.0,
                 "conv_cost_fixed": 240.7,
                 "conv_cost_variable": 0,
@@ -2916,12 +2786,8 @@
                 "cons_h": 500.0,
                 "carbon_sensitive_fraction": 0.25,
                 "cons_checs": 125.0,
-<<<<<<< HEAD
-                "cons_price": 10000.0
-=======
                 "cons_price": 13000.0,
                 "cons_size": 125.0
->>>>>>> bf18bafc
             }
         },
         "distribution": {
@@ -2934,11 +2800,7 @@
                     "dist_cost_fixed": 0.0,
                     "dist_cost_variable": 0.0,
                     "dist_flowLimit": 99999999.9,
-<<<<<<< HEAD
-                    "dist_h": 2500.0
-=======
                     "dist_h": 2500.000000000007
->>>>>>> bf18bafc
                 },
                 "center_lowPurity_TO_converter_purification": {
                     "source_class": "center_lowPurity",
@@ -2948,11 +2810,7 @@
                     "dist_cost_fixed": 0.0,
                     "dist_cost_variable": 0.0,
                     "dist_flowLimit": 99999999.9,
-<<<<<<< HEAD
-                    "dist_h": 2500.0
-=======
                     "dist_h": 2500.000000000007
->>>>>>> bf18bafc
                 },
                 "converter_fuelDispenserLiquid_TO_demand_fuelStation": {
                     "source_class": "converter_fuelDispenserLiquid",
@@ -2972,11 +2830,7 @@
                     "dist_cost_fixed": 0.0,
                     "dist_cost_variable": 0.0,
                     "dist_flowLimit": 99999999.9,
-<<<<<<< HEAD
-                    "dist_h": 2500.0
-=======
                     "dist_h": 2500.000000000007
->>>>>>> bf18bafc
                 },
                 "converter_purification_TO_center_highPurity": {
                     "source_class": "converter_purification",
@@ -2986,11 +2840,7 @@
                     "dist_cost_fixed": 0.0,
                     "dist_cost_variable": 0.0,
                     "dist_flowLimit": 99999999.9,
-<<<<<<< HEAD
-                    "dist_h": 2500.0
-=======
                     "dist_h": 2500.000000000007
->>>>>>> bf18bafc
                 },
                 "converter_terminalLiquid_TO_dist_truckLiquefied": {
                     "source_class": "converter_terminalLiquid",
@@ -3000,11 +2850,7 @@
                     "dist_cost_fixed": 115.5194,
                     "dist_cost_variable": 0.0,
                     "dist_flowLimit": 99999999.9,
-<<<<<<< HEAD
-                    "dist_h": 2500.0
-=======
                     "dist_h": 2500.000000000007
->>>>>>> bf18bafc
                 },
                 "demand_fuelStation_TO_demandSector_transportationFuel": {
                     "source_class": "demand_fuelStation",
@@ -3034,11 +2880,7 @@
                     "dist_cost_fixed": 0.0,
                     "dist_cost_variable": 0.0,
                     "dist_flowLimit": 99999999.9,
-<<<<<<< HEAD
-                    "dist_h": 2500.0
-=======
                     "dist_h": 2500.000000000007
->>>>>>> bf18bafc
                 }
             },
             "outgoing": {
@@ -3076,11 +2918,7 @@
                     "dist_cost_fixed": 0.0,
                     "dist_cost_variable": 126.650391,
                     "dist_flowLimit": 8.0,
-<<<<<<< HEAD
-                    "dist_h": 1000.0,
-=======
                     "dist_h": 1000.0000000000068,
->>>>>>> bf18bafc
                     "source": "laredo",
                     "destination": "sanAntonio",
                     "destination_class": "dist_truckLiquefied"
@@ -3108,12 +2946,8 @@
                 "cons_h": 500.0,
                 "carbon_sensitive_fraction": 0.25,
                 "cons_checs": 125.0,
-<<<<<<< HEAD
-                "cons_price": 10000.0
-=======
                 "cons_price": 13000.0,
                 "cons_size": 125.0
->>>>>>> bf18bafc
             }
         },
         "distribution": {
@@ -3141,11 +2975,7 @@
                 "dist_truckLiquefied_TO_converter_fuelDispenserLiquid": {
                     "source_class": "dist_truckLiquefied",
                     "destination_class": "converter_fuelDispenserLiquid",
-<<<<<<< HEAD
-                    "dist_capacity": 63.0,
-=======
                     "dist_capacity": 62.99999999999999,
->>>>>>> bf18bafc
                     "dist_cost_capital": 0.0,
                     "dist_cost_fixed": 0.0,
                     "dist_cost_variable": 0.0,
@@ -3190,12 +3020,8 @@
                 "cons_h": 500.0,
                 "carbon_sensitive_fraction": 0.25,
                 "cons_checs": 125.0,
-<<<<<<< HEAD
-                "cons_price": 10000.0
-=======
                 "cons_price": 13000.0,
                 "cons_size": 125.0
->>>>>>> bf18bafc
             }
         },
         "distribution": {
@@ -3235,20 +3061,12 @@
                 "dist_truckLiquefied_TO_austin_dist_truckLiquefied": {
                     "source_class": "dist_truckLiquefied",
                     "arc_end": "austin_dist_truckLiquefied",
-<<<<<<< HEAD
-                    "dist_capacity": 63.0,
-=======
                     "dist_capacity": 63.000000000001705,
->>>>>>> bf18bafc
                     "dist_cost_capital": 0.0,
                     "dist_cost_fixed": 0.0,
                     "dist_cost_variable": 65.162292,
                     "dist_flowLimit": 8.0,
-<<<<<<< HEAD
-                    "dist_h": 500.0,
-=======
                     "dist_h": 500.0000000000068,
->>>>>>> bf18bafc
                     "source": "sanAntonio",
                     "destination": "austin",
                     "destination_class": "dist_truckLiquefied"
@@ -3263,11 +3081,7 @@
                     "dist_cost_fixed": 0.0,
                     "dist_cost_variable": 126.650391,
                     "dist_flowLimit": 8.0,
-<<<<<<< HEAD
-                    "dist_h": 1000.0,
-=======
                     "dist_h": 1000.0000000000068,
->>>>>>> bf18bafc
                     "source": "laredo",
                     "destination": "sanAntonio",
                     "destination_class": "dist_truckLiquefied"
@@ -3279,21 +3093,13 @@
         "production": {},
         "conversion": {
             "fuelDispenserLiquid": {
-<<<<<<< HEAD
-                "conv_capacity": 833.3333333333334,
-=======
                 "conv_capacity": 833.3333333333447,
->>>>>>> bf18bafc
                 "conv_cost_capital": 6851000.0,
                 "conv_cost_fixed": 1860.0,
                 "conv_cost_variable": 0,
                 "conv_e_price": 50.82,
                 "conv_utilization": 0.6,
-<<<<<<< HEAD
-                "fuelStation_cost_capital_subsidy": 570916666.6666666
-=======
                 "fuelStation_cost_capital_subsidy": 570916666.6666744
->>>>>>> bf18bafc
             }
         },
         "consumption": {
@@ -3302,12 +3108,8 @@
                 "cons_h": 500.0,
                 "carbon_sensitive_fraction": 0.25,
                 "cons_checs": 125.0,
-<<<<<<< HEAD
-                "cons_price": 10000.0
-=======
                 "cons_price": 13000.0,
                 "cons_size": 125.0
->>>>>>> bf18bafc
             }
         },
         "distribution": {
@@ -3320,11 +3122,7 @@
                     "dist_cost_fixed": 0.0,
                     "dist_cost_variable": 0.0,
                     "dist_flowLimit": 99999999.9,
-<<<<<<< HEAD
-                    "dist_h": 500.0
-=======
                     "dist_h": 500.0000000000068
->>>>>>> bf18bafc
                 },
                 "demand_fuelStation_TO_demandSector_transportationFuel": {
                     "source_class": "demand_fuelStation",
@@ -3344,11 +3142,7 @@
                     "dist_cost_fixed": 0.0,
                     "dist_cost_variable": 0.0,
                     "dist_flowLimit": 8.0,
-<<<<<<< HEAD
-                    "dist_h": 500.0
-=======
                     "dist_h": 500.0000000000068
->>>>>>> bf18bafc
                 }
             },
             "outgoing": {},
@@ -3356,20 +3150,12 @@
                 "sanAntonio_dist_truckLiquefied_TO_austin_dist_truckLiquefied": {
                     "source_class": "sanAntonio_dist_truckLiquefied",
                     "arc_end": "austin_dist_truckLiquefied",
-<<<<<<< HEAD
-                    "dist_capacity": 63.0,
-=======
                     "dist_capacity": 63.000000000001705,
->>>>>>> bf18bafc
                     "dist_cost_capital": 0.0,
                     "dist_cost_fixed": 0.0,
                     "dist_cost_variable": 65.162292,
                     "dist_flowLimit": 8.0,
-<<<<<<< HEAD
-                    "dist_h": 500.0,
-=======
                     "dist_h": 500.0000000000068,
->>>>>>> bf18bafc
                     "source": "sanAntonio",
                     "destination": "austin",
                     "destination_class": "dist_truckLiquefied"
@@ -3396,12 +3182,8 @@
                 "cons_h": 500.0,
                 "carbon_sensitive_fraction": 0.25,
                 "cons_checs": 125.0,
-<<<<<<< HEAD
-                "cons_price": 10000.0
-=======
                 "cons_price": 13000.0,
                 "cons_size": 125.0
->>>>>>> bf18bafc
             }
         },
         "distribution": {
